// Copyright 2018 The Prometheus Authors
// Licensed under the Apache License, Version 2.0 (the "License");
// you may not use this file except in compliance with the License.
// You may obtain a copy of the License at
//
// http://www.apache.org/licenses/LICENSE-2.0
//
// Unless required by applicable law or agreed to in writing, software
// distributed under the License is distributed on an "AS IS" BASIS,
// WITHOUT WARRANTIES OR CONDITIONS OF ANY KIND, either express or implied.
// See the License for the specific language governing permissions and
// limitations under the License.

package procfs

// While implementing parsing of /proc/[pid]/mountstats, this blog was used
// heavily as a reference:
//   https://utcc.utoronto.ca/~cks/space/blog/linux/NFSMountstatsIndex
//
// Special thanks to Chris Siebenmann for all of his posts explaining the
// various statistics available for NFS.

import (
	"bufio"
	"fmt"
	"io"
	"strconv"
	"strings"
	"time"
)

// Constants shared between multiple functions.
const (
	deviceEntryLen = 8

	fieldBytesLen  = 8
	fieldEventsLen = 27

	statVersion10 = "1.0"
	statVersion11 = "1.1"

	fieldTransport10TCPLen = 10
	fieldTransport10UDPLen = 7

	fieldTransport11TCPLen = 13
	fieldTransport11UDPLen = 10
)

// A Mount is a device mount parsed from /proc/[pid]/mountstats.
type Mount struct {
	// Name of the device.
	Device string
	// The mount point of the device.
	Mount string
	// The filesystem type used by the device.
	Type string
	// If available additional statistics related to this Mount.
	// Use a type assertion to determine if additional statistics are available.
	Stats MountStats
}

// A MountStats is a type which contains detailed statistics for a specific
// type of Mount.
type MountStats interface {
	mountStats()
}

// A MountStatsNFS is a MountStats implementation for NFSv3 and v4 mounts.
type MountStatsNFS struct {
	// The version of statistics provided.
	StatVersion string
	// The mount options of the NFS mount.
	Opts map[string]string
	// The age of the NFS mount.
	Age time.Duration
	// Statistics related to byte counters for various operations.
	Bytes NFSBytesStats
	// Statistics related to various NFS event occurrences.
	Events NFSEventsStats
	// Statistics broken down by filesystem operation.
	Operations []NFSOperationStats
	// Statistics about the NFS RPC transport.
	Transport NFSTransportStats
}

// mountStats implements MountStats.
func (m MountStatsNFS) mountStats() {}

// A NFSBytesStats contains statistics about the number of bytes read and written
// by an NFS client to and from an NFS server.
type NFSBytesStats struct {
	// Number of bytes read using the read() syscall.
	Read uint64
	// Number of bytes written using the write() syscall.
	Write uint64
	// Number of bytes read using the read() syscall in O_DIRECT mode.
	DirectRead uint64
	// Number of bytes written using the write() syscall in O_DIRECT mode.
	DirectWrite uint64
	// Number of bytes read from the NFS server, in total.
	ReadTotal uint64
	// Number of bytes written to the NFS server, in total.
	WriteTotal uint64
	// Number of pages read directly via mmap()'d files.
	ReadPages uint64
	// Number of pages written directly via mmap()'d files.
	WritePages uint64
}

// A NFSEventsStats contains statistics about NFS event occurrences.
type NFSEventsStats struct {
	// Number of times cached inode attributes are re-validated from the server.
	InodeRevalidate uint64
	// Number of times cached dentry nodes are re-validated from the server.
	DnodeRevalidate uint64
	// Number of times an inode cache is cleared.
	DataInvalidate uint64
	// Number of times cached inode attributes are invalidated.
	AttributeInvalidate uint64
	// Number of times files or directories have been open()'d.
	VFSOpen uint64
	// Number of times a directory lookup has occurred.
	VFSLookup uint64
	// Number of times permissions have been checked.
	VFSAccess uint64
	// Number of updates (and potential writes) to pages.
	VFSUpdatePage uint64
	// Number of pages read directly via mmap()'d files.
	VFSReadPage uint64
	// Number of times a group of pages have been read.
	VFSReadPages uint64
	// Number of pages written directly via mmap()'d files.
	VFSWritePage uint64
	// Number of times a group of pages have been written.
	VFSWritePages uint64
	// Number of times directory entries have been read with getdents().
	VFSGetdents uint64
	// Number of times attributes have been set on inodes.
	VFSSetattr uint64
	// Number of pending writes that have been forcefully flushed to the server.
	VFSFlush uint64
	// Number of times fsync() has been called on directories and files.
	VFSFsync uint64
	// Number of times locking has been attempted on a file.
	VFSLock uint64
	// Number of times files have been closed and released.
	VFSFileRelease uint64
	// Unknown.  Possibly unused.
	CongestionWait uint64
	// Number of times files have been truncated.
	Truncation uint64
	// Number of times a file has been grown due to writes beyond its existing end.
	WriteExtension uint64
	// Number of times a file was removed while still open by another process.
	SillyRename uint64
	// Number of times the NFS server gave less data than expected while reading.
	ShortRead uint64
	// Number of times the NFS server wrote less data than expected while writing.
	ShortWrite uint64
	// Number of times the NFS server indicated EJUKEBOX; retrieving data from
	// offline storage.
	JukeboxDelay uint64
	// Number of NFS v4.1+ pNFS reads.
	PNFSRead uint64
	// Number of NFS v4.1+ pNFS writes.
	PNFSWrite uint64
}

// A NFSOperationStats contains statistics for a single operation.
type NFSOperationStats struct {
	// The name of the operation.
	Operation string
	// Number of requests performed for this operation.
	Requests uint64
	// Number of times an actual RPC request has been transmitted for this operation.
	Transmissions uint64
	// Number of times a request has had a major timeout.
	MajorTimeouts uint64
	// Number of bytes sent for this operation, including RPC headers and payload.
	BytesSent uint64
	// Number of bytes received for this operation, including RPC headers and payload.
	BytesReceived uint64
	// Duration all requests spent queued for transmission before they were sent.
	CumulativeQueueMilliseconds uint64
	// Duration it took to get a reply back after the request was transmitted.
	CumulativeTotalResponseMilliseconds uint64
	// Duration from when a request was enqueued to when it was completely handled.
	CumulativeTotalRequestMilliseconds uint64
<<<<<<< HEAD
=======
	// The count of operations that complete with tk_status < 0.  These statuses usually indicate error conditions.
	Errors uint64
>>>>>>> 3715be6a
}

// A NFSTransportStats contains statistics for the NFS mount RPC requests and
// responses.
type NFSTransportStats struct {
	// The transport protocol used for the NFS mount.
	Protocol string
	// The local port used for the NFS mount.
	Port uint64
	// Number of times the client has had to establish a connection from scratch
	// to the NFS server.
	Bind uint64
	// Number of times the client has made a TCP connection to the NFS server.
	Connect uint64
	// Duration (in jiffies, a kernel internal unit of time) the NFS mount has
	// spent waiting for connections to the server to be established.
	ConnectIdleTime uint64
	// Duration since the NFS mount last saw any RPC traffic.
	IdleTimeSeconds uint64
	// Number of RPC requests for this mount sent to the NFS server.
	Sends uint64
	// Number of RPC responses for this mount received from the NFS server.
	Receives uint64
	// Number of times the NFS server sent a response with a transaction ID
	// unknown to this client.
	BadTransactionIDs uint64
	// A running counter, incremented on each request as the current difference
	// ebetween sends and receives.
	CumulativeActiveRequests uint64
	// A running counter, incremented on each request by the current backlog
	// queue size.
	CumulativeBacklog uint64

	// Stats below only available with stat version 1.1.

	// Maximum number of simultaneously active RPC requests ever used.
	MaximumRPCSlotsUsed uint64
	// A running counter, incremented on each request as the current size of the
	// sending queue.
	CumulativeSendingQueue uint64
	// A running counter, incremented on each request as the current size of the
	// pending queue.
	CumulativePendingQueue uint64
}

// parseMountStats parses a /proc/[pid]/mountstats file and returns a slice
// of Mount structures containing detailed information about each mount.
// If available, statistics for each mount are parsed as well.
func parseMountStats(r io.Reader) ([]*Mount, error) {
	const (
		device            = "device"
		statVersionPrefix = "statvers="

		nfs3Type = "nfs"
		nfs4Type = "nfs4"
	)

	var mounts []*Mount

	s := bufio.NewScanner(r)
	for s.Scan() {
		// Only look for device entries in this function
		ss := strings.Fields(string(s.Bytes()))
		if len(ss) == 0 || ss[0] != device {
			continue
		}

		m, err := parseMount(ss)
		if err != nil {
			return nil, err
		}

		// Does this mount also possess statistics information?
		if len(ss) > deviceEntryLen {
			// Only NFSv3 and v4 are supported for parsing statistics
			if m.Type != nfs3Type && m.Type != nfs4Type {
				return nil, fmt.Errorf("cannot parse MountStats for fstype %q", m.Type)
			}

			statVersion := strings.TrimPrefix(ss[8], statVersionPrefix)

			stats, err := parseMountStatsNFS(s, statVersion)
			if err != nil {
				return nil, err
			}

			m.Stats = stats
		}

		mounts = append(mounts, m)
	}

	return mounts, s.Err()
}

// parseMount parses an entry in /proc/[pid]/mountstats in the format:
//   device [device] mounted on [mount] with fstype [type]
func parseMount(ss []string) (*Mount, error) {
	if len(ss) < deviceEntryLen {
		return nil, fmt.Errorf("invalid device entry: %v", ss)
	}

	// Check for specific words appearing at specific indices to ensure
	// the format is consistent with what we expect
	format := []struct {
		i int
		s string
	}{
		{i: 0, s: "device"},
		{i: 2, s: "mounted"},
		{i: 3, s: "on"},
		{i: 5, s: "with"},
		{i: 6, s: "fstype"},
	}

	for _, f := range format {
		if ss[f.i] != f.s {
			return nil, fmt.Errorf("invalid device entry: %v", ss)
		}
	}

	return &Mount{
		Device: ss[1],
		Mount:  ss[4],
		Type:   ss[7],
	}, nil
}

// parseMountStatsNFS parses a MountStatsNFS by scanning additional information
// related to NFS statistics.
func parseMountStatsNFS(s *bufio.Scanner, statVersion string) (*MountStatsNFS, error) {
	// Field indicators for parsing specific types of data
	const (
		fieldOpts       = "opts:"
		fieldAge        = "age:"
		fieldBytes      = "bytes:"
		fieldEvents     = "events:"
		fieldPerOpStats = "per-op"
		fieldTransport  = "xprt:"
	)

	stats := &MountStatsNFS{
		StatVersion: statVersion,
	}

	for s.Scan() {
		ss := strings.Fields(string(s.Bytes()))
		if len(ss) == 0 {
			break
		}
		if len(ss) < 2 {
			return nil, fmt.Errorf("not enough information for NFS stats: %v", ss)
		}

		switch ss[0] {
		case fieldOpts:
			if stats.Opts == nil {
				stats.Opts = map[string]string{}
			}
			for _, opt := range strings.Split(ss[1], ",") {
				split := strings.Split(opt, "=")
				if len(split) == 2 {
					stats.Opts[split[0]] = split[1]
				} else {
					stats.Opts[opt] = ""
				}
			}
		case fieldAge:
			// Age integer is in seconds
			d, err := time.ParseDuration(ss[1] + "s")
			if err != nil {
				return nil, err
			}

			stats.Age = d
		case fieldBytes:
			bstats, err := parseNFSBytesStats(ss[1:])
			if err != nil {
				return nil, err
			}

			stats.Bytes = *bstats
		case fieldEvents:
			estats, err := parseNFSEventsStats(ss[1:])
			if err != nil {
				return nil, err
			}

			stats.Events = *estats
		case fieldTransport:
			if len(ss) < 3 {
				return nil, fmt.Errorf("not enough information for NFS transport stats: %v", ss)
			}

			tstats, err := parseNFSTransportStats(ss[1:], statVersion)
			if err != nil {
				return nil, err
			}

			stats.Transport = *tstats
		}

		// When encountering "per-operation statistics", we must break this
		// loop and parse them separately to ensure we can terminate parsing
		// before reaching another device entry; hence why this 'if' statement
		// is not just another switch case
		if ss[0] == fieldPerOpStats {
			break
		}
	}

	if err := s.Err(); err != nil {
		return nil, err
	}

	// NFS per-operation stats appear last before the next device entry
	perOpStats, err := parseNFSOperationStats(s)
	if err != nil {
		return nil, err
	}

	stats.Operations = perOpStats

	return stats, nil
}

// parseNFSBytesStats parses a NFSBytesStats line using an input set of
// integer fields.
func parseNFSBytesStats(ss []string) (*NFSBytesStats, error) {
	if len(ss) != fieldBytesLen {
		return nil, fmt.Errorf("invalid NFS bytes stats: %v", ss)
	}

	ns := make([]uint64, 0, fieldBytesLen)
	for _, s := range ss {
		n, err := strconv.ParseUint(s, 10, 64)
		if err != nil {
			return nil, err
		}

		ns = append(ns, n)
	}

	return &NFSBytesStats{
		Read:        ns[0],
		Write:       ns[1],
		DirectRead:  ns[2],
		DirectWrite: ns[3],
		ReadTotal:   ns[4],
		WriteTotal:  ns[5],
		ReadPages:   ns[6],
		WritePages:  ns[7],
	}, nil
}

// parseNFSEventsStats parses a NFSEventsStats line using an input set of
// integer fields.
func parseNFSEventsStats(ss []string) (*NFSEventsStats, error) {
	if len(ss) != fieldEventsLen {
		return nil, fmt.Errorf("invalid NFS events stats: %v", ss)
	}

	ns := make([]uint64, 0, fieldEventsLen)
	for _, s := range ss {
		n, err := strconv.ParseUint(s, 10, 64)
		if err != nil {
			return nil, err
		}

		ns = append(ns, n)
	}

	return &NFSEventsStats{
		InodeRevalidate:     ns[0],
		DnodeRevalidate:     ns[1],
		DataInvalidate:      ns[2],
		AttributeInvalidate: ns[3],
		VFSOpen:             ns[4],
		VFSLookup:           ns[5],
		VFSAccess:           ns[6],
		VFSUpdatePage:       ns[7],
		VFSReadPage:         ns[8],
		VFSReadPages:        ns[9],
		VFSWritePage:        ns[10],
		VFSWritePages:       ns[11],
		VFSGetdents:         ns[12],
		VFSSetattr:          ns[13],
		VFSFlush:            ns[14],
		VFSFsync:            ns[15],
		VFSLock:             ns[16],
		VFSFileRelease:      ns[17],
		CongestionWait:      ns[18],
		Truncation:          ns[19],
		WriteExtension:      ns[20],
		SillyRename:         ns[21],
		ShortRead:           ns[22],
		ShortWrite:          ns[23],
		JukeboxDelay:        ns[24],
		PNFSRead:            ns[25],
		PNFSWrite:           ns[26],
	}, nil
}

// parseNFSOperationStats parses a slice of NFSOperationStats by scanning
// additional information about per-operation statistics until an empty
// line is reached.
func parseNFSOperationStats(s *bufio.Scanner) ([]NFSOperationStats, error) {
	const (
		// Minimum number of expected fields in each per-operation statistics set
		minFields = 9
	)

	var ops []NFSOperationStats

	for s.Scan() {
		ss := strings.Fields(string(s.Bytes()))
		if len(ss) == 0 {
			// Must break when reading a blank line after per-operation stats to
			// enable top-level function to parse the next device entry
			break
		}

		if len(ss) < minFields {
			return nil, fmt.Errorf("invalid NFS per-operations stats: %v", ss)
		}

		// Skip string operation name for integers
		ns := make([]uint64, 0, minFields-1)
		for _, st := range ss[1:] {
			n, err := strconv.ParseUint(st, 10, 64)
			if err != nil {
				return nil, err
			}

			ns = append(ns, n)
		}

<<<<<<< HEAD
		ops = append(ops, NFSOperationStats{
=======
		opStats := NFSOperationStats{
>>>>>>> 3715be6a
			Operation:                           strings.TrimSuffix(ss[0], ":"),
			Requests:                            ns[0],
			Transmissions:                       ns[1],
			MajorTimeouts:                       ns[2],
			BytesSent:                           ns[3],
			BytesReceived:                       ns[4],
			CumulativeQueueMilliseconds:         ns[5],
			CumulativeTotalResponseMilliseconds: ns[6],
			CumulativeTotalRequestMilliseconds:  ns[7],
<<<<<<< HEAD
		})
=======
		}

		if len(ns) > 8 {
			opStats.Errors = ns[8]
		}

		ops = append(ops, opStats)
>>>>>>> 3715be6a
	}

	return ops, s.Err()
}

// parseNFSTransportStats parses a NFSTransportStats line using an input set of
// integer fields matched to a specific stats version.
func parseNFSTransportStats(ss []string, statVersion string) (*NFSTransportStats, error) {
	// Extract the protocol field. It is the only string value in the line
	protocol := ss[0]
	ss = ss[1:]

	switch statVersion {
	case statVersion10:
		var expectedLength int
		if protocol == "tcp" {
			expectedLength = fieldTransport10TCPLen
		} else if protocol == "udp" {
			expectedLength = fieldTransport10UDPLen
		} else {
			return nil, fmt.Errorf("invalid NFS protocol \"%s\" in stats 1.0 statement: %v", protocol, ss)
		}
		if len(ss) != expectedLength {
			return nil, fmt.Errorf("invalid NFS transport stats 1.0 statement: %v", ss)
		}
	case statVersion11:
		var expectedLength int
		if protocol == "tcp" {
			expectedLength = fieldTransport11TCPLen
		} else if protocol == "udp" {
			expectedLength = fieldTransport11UDPLen
		} else {
			return nil, fmt.Errorf("invalid NFS protocol \"%s\" in stats 1.1 statement: %v", protocol, ss)
		}
		if len(ss) != expectedLength {
			return nil, fmt.Errorf("invalid NFS transport stats 1.1 statement: %v", ss)
		}
	default:
		return nil, fmt.Errorf("unrecognized NFS transport stats version: %q", statVersion)
	}

	// Allocate enough for v1.1 stats since zero value for v1.1 stats will be okay
	// in a v1.0 response. Since the stat length is bigger for TCP stats, we use
	// the TCP length here.
	//
	// Note: slice length must be set to length of v1.1 stats to avoid a panic when
	// only v1.0 stats are present.
	// See: https://github.com/prometheus/node_exporter/issues/571.
	ns := make([]uint64, fieldTransport11TCPLen)
	for i, s := range ss {
		n, err := strconv.ParseUint(s, 10, 64)
		if err != nil {
			return nil, err
		}

		ns[i] = n
	}

	// The fields differ depending on the transport protocol (TCP or UDP)
	// From https://utcc.utoronto.ca/%7Ecks/space/blog/linux/NFSMountstatsXprt
	//
	// For the udp RPC transport there is no connection count, connect idle time,
	// or idle time (fields #3, #4, and #5); all other fields are the same. So
	// we set them to 0 here.
	if protocol == "udp" {
		ns = append(ns[:2], append(make([]uint64, 3), ns[2:]...)...)
	}

	return &NFSTransportStats{
		Protocol:                 protocol,
		Port:                     ns[0],
		Bind:                     ns[1],
		Connect:                  ns[2],
		ConnectIdleTime:          ns[3],
		IdleTimeSeconds:          ns[4],
		Sends:                    ns[5],
		Receives:                 ns[6],
		BadTransactionIDs:        ns[7],
		CumulativeActiveRequests: ns[8],
		CumulativeBacklog:        ns[9],
		MaximumRPCSlotsUsed:      ns[10],
		CumulativeSendingQueue:   ns[11],
		CumulativePendingQueue:   ns[12],
	}, nil
}<|MERGE_RESOLUTION|>--- conflicted
+++ resolved
@@ -186,11 +186,8 @@
 	CumulativeTotalResponseMilliseconds uint64
 	// Duration from when a request was enqueued to when it was completely handled.
 	CumulativeTotalRequestMilliseconds uint64
-<<<<<<< HEAD
-=======
 	// The count of operations that complete with tk_status < 0.  These statuses usually indicate error conditions.
 	Errors uint64
->>>>>>> 3715be6a
 }
 
 // A NFSTransportStats contains statistics for the NFS mount RPC requests and
@@ -528,11 +525,7 @@
 			ns = append(ns, n)
 		}
 
-<<<<<<< HEAD
-		ops = append(ops, NFSOperationStats{
-=======
 		opStats := NFSOperationStats{
->>>>>>> 3715be6a
 			Operation:                           strings.TrimSuffix(ss[0], ":"),
 			Requests:                            ns[0],
 			Transmissions:                       ns[1],
@@ -542,9 +535,6 @@
 			CumulativeQueueMilliseconds:         ns[5],
 			CumulativeTotalResponseMilliseconds: ns[6],
 			CumulativeTotalRequestMilliseconds:  ns[7],
-<<<<<<< HEAD
-		})
-=======
 		}
 
 		if len(ns) > 8 {
@@ -552,7 +542,6 @@
 		}
 
 		ops = append(ops, opStats)
->>>>>>> 3715be6a
 	}
 
 	return ops, s.Err()
