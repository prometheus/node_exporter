--- conflicted
+++ resolved
@@ -186,37 +186,25 @@
 	level.Debug(logger).Log("msg", "Go MAXPROCS", "procs", runtime.GOMAXPROCS(0))
 
 	http.Handle(*metricsPath, newHandler(!*disableExporterMetrics, *maxRequests, logger))
-<<<<<<< HEAD
 	if *metricsPath != "/" {
-		http.HandleFunc("/", func(w http.ResponseWriter, r *http.Request) {
-			w.Write([]byte(`<html>
-			<head><title>Node Exporter</title></head>
-			<body>
-			<h1>Node Exporter</h1>
-			<p><a href="` + *metricsPath + `">Metrics</a></p>
-			</body>
-			</html>`))
-		})
-	}
-=======
-	landingConfig := web.LandingConfig{
-		Name:        "Node Exporter",
-		Description: "Prometheus Node Exporter",
-		Version:     version.Info(),
-		Links: []web.LandingLinks{
-			{
-				Address: *metricsPath,
-				Text:    "Metrics",
+		landingConfig := web.LandingConfig{
+			Name:        "Node Exporter",
+			Description: "Prometheus Node Exporter",
+			Version:     version.Info(),
+			Links: []web.LandingLinks{
+				{
+					Address: *metricsPath,
+					Text:    "Metrics",
+				},
 			},
-		},
-	}
-	landingPage, err := web.NewLandingPage(landingConfig)
-	if err != nil {
-		level.Error(logger).Log("err", err)
-		os.Exit(1)
-	}
-	http.Handle("/", landingPage)
->>>>>>> 2f20a9bb
+		}
+		landingPage, err := web.NewLandingPage(landingConfig)
+		if err != nil {
+			level.Error(logger).Log("err", err)
+			os.Exit(1)
+		}
+		http.Handle("/", landingPage)
+	}
 
 	server := &http.Server{}
 	if err := web.ListenAndServe(server, toolkitFlags, logger); err != nil {
