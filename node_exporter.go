// Copyright 2015 The Prometheus Authors
// Licensed under the Apache License, Version 2.0 (the "License");
// you may not use this file except in compliance with the License.
// You may obtain a copy of the License at
//
// http://www.apache.org/licenses/LICENSE-2.0
//
// Unless required by applicable law or agreed to in writing, software
// distributed under the License is distributed on an "AS IS" BASIS,
// WITHOUT WARRANTIES OR CONDITIONS OF ANY KIND, either express or implied.
// See the License for the specific language governing permissions and
// limitations under the License.

package main

import (
	//	"crypto/tls"

	"fmt"
	"net/http"
	_ "net/http/pprof"
	"sort"

	"github.com/prometheus/client_golang/prometheus"
	"github.com/prometheus/client_golang/prometheus/promhttp"
	"github.com/prometheus/common/log"
	"github.com/prometheus/common/version"
	"github.com/prometheus/node_exporter/collector"
	"github.com/prometheus/node_exporter/https"
	"gopkg.in/alecthomas/kingpin.v2"
)

// handler wraps an unfiltered http.Handler but uses a filtered handler,
// created on the fly, if filtering is requested. Create instances with
// newHandler.
type handler struct {
	unfilteredHandler http.Handler
	// exporterMetricsRegistry is a separate registry for the metrics about
	// the exporter itself.
	exporterMetricsRegistry *prometheus.Registry
	includeExporterMetrics  bool
	maxRequests             int
}

func newHandler(includeExporterMetrics bool, maxRequests int) *handler {
	h := &handler{
		exporterMetricsRegistry: prometheus.NewRegistry(),
		includeExporterMetrics:  includeExporterMetrics,
		maxRequests:             maxRequests,
	}
	if h.includeExporterMetrics {
		h.exporterMetricsRegistry.MustRegister(
			prometheus.NewProcessCollector(prometheus.ProcessCollectorOpts{}),
			prometheus.NewGoCollector(),
		)
	}
	if innerHandler, err := h.innerHandler(); err != nil {
		log.Fatalf("Couldn't create metrics handler: %s", err)
	} else {
		h.unfilteredHandler = innerHandler
	}
	return h
}

// ServeHTTP implements http.Handler.
func (h *handler) ServeHTTP(w http.ResponseWriter, r *http.Request) {
	filters := r.URL.Query()["collect[]"]
	log.Debugln("collect query:", filters)

	if len(filters) == 0 {
		// No filters, use the prepared unfiltered handler.
		h.unfilteredHandler.ServeHTTP(w, r)
		return
	}
	// To serve filtered metrics, we create a filtering handler on the fly.
	filteredHandler, err := h.innerHandler(filters...)
	if err != nil {
		log.Warnln("Couldn't create filtered metrics handler:", err)
		w.WriteHeader(http.StatusBadRequest)
		w.Write([]byte(fmt.Sprintf("Couldn't create filtered metrics handler: %s", err)))
		return
	}
	filteredHandler.ServeHTTP(w, r)
}

// innerHandler is used to create buth the one unfiltered http.Handler to be
// wrapped by the outer handler and also the filtered handlers created on the
// fly. The former is accomplished by calling innerHandler without any arguments
// (in which case it will log all the collectors enabled via command-line
// flags).
func (h *handler) innerHandler(filters ...string) (http.Handler, error) {
	nc, err := collector.NewNodeCollector(filters...)
	if err != nil {
		return nil, fmt.Errorf("couldn't create collector: %s", err)
	}

	// Only log the creation of an unfiltered handler, which should happen
	// only once upon startup.
	if len(filters) == 0 {
		log.Infof("Enabled collectors:")
		collectors := []string{}
		for n := range nc.Collectors {
			collectors = append(collectors, n)
		}
		sort.Strings(collectors)
		for _, n := range collectors {
			log.Infof(" - %s", n)
		}
	}

	r := prometheus.NewRegistry()
	r.MustRegister(version.NewCollector("node_exporter"))
	if err := r.Register(nc); err != nil {
		return nil, fmt.Errorf("couldn't register node collector: %s", err)
	}
	handler := promhttp.HandlerFor(
		prometheus.Gatherers{h.exporterMetricsRegistry, r},
		promhttp.HandlerOpts{
			ErrorLog:            log.NewErrorLogger(),
			ErrorHandling:       promhttp.ContinueOnError,
			MaxRequestsInFlight: h.maxRequests,
		},
	)
	if h.includeExporterMetrics {
		// Note that we have to use h.exporterMetricsRegistry here to
		// use the same promhttp metrics for all expositions.
		handler = promhttp.InstrumentMetricHandler(
			h.exporterMetricsRegistry, handler,
		)
	}
	return handler, nil
}

func main() {
	var (
		listenAddress = kingpin.Flag(
			"web.listen-address",
			"Address on which to expose metrics and web interface.",
		).Default(":9100").String()
		metricsPath = kingpin.Flag(
			"web.telemetry-path",
			"Path under which to expose metrics.",
		).Default("/metrics").String()
		disableExporterMetrics = kingpin.Flag(
			"web.disable-exporter-metrics",
			"Exclude metrics about the exporter itself (promhttp_*, process_*, go_*).",
		).Bool()
		maxRequests = kingpin.Flag(
			"web.max-requests",
			"Maximum number of parallel scrape requests. Use 0 to disable.",
		).Default("40").Int()
		TLSCert = kingpin.Flag(
			"web.tls-cert",
			"Path to PEM file that contains the certificate (and optionally, the private key).",
		).Default("").String()
		TLSPrivateKey = kingpin.Flag(
			"web.tls-private-key",
			"Path to PEM file that contains the private key (if not contained in web.tls-cert file).",
		).Default("").String()
	)

	log.AddFlags(kingpin.CommandLine)
	kingpin.Version(version.Print("node_exporter"))
	kingpin.HelpFlag.Short('h')
	kingpin.Parse()

	log.Infoln("Starting node_exporter", version.Info())
	log.Infoln("Build context", version.BuildContext())

	http.Handle(*metricsPath, newHandler(!*disableExporterMetrics, *maxRequests))
	http.HandleFunc("/", func(w http.ResponseWriter, r *http.Request) {
		w.Write([]byte(`<html>
			<head><title>Node Exporter</title></head>
			<body>
			<h1>Node Exporter</h1>
			<p><a href="` + *metricsPath + `">Metrics</a></p>
			</body>
			</html>`))
	})

<<<<<<< HEAD
	//wrapped Certificate struct called,  pass in initial paths
//	wrappedCert := https.WrappedCertificate{CertPath: *TLSCert, KeyPath: *TLSPrivateKey}

	//Config called from config file
//	config := https.GetTLSConfig(wrappedCert.GetCertificate)

	//tls config added to server
//	server := &http.Server{Addr: *listenAddress, TLSConfig: config, Handler: nil}
	log.Infoln("Listening on", *listenAddress)
	if len(*TLSCert) > 0 {
		wrappedCert := https.WrappedCertificate{CertPath: *TLSCert, KeyPath: *TLSPrivateKey}
		wrappedCert.LoadCertificates(*TLSCert, *TLSPrivateKey)
		config := https.GetTLSConfig(wrappedCert.GetCertificate)
		server := &http.Server{Addr: *listenAddress, TLSConfig: config, Handler: nil}
=======
	log.Infoln("Listening on", *listenAddress)
	if len(*TLSCert) > 0 {
		//Config called from config file
		config := https.GetTLSConfig(*TLSCert, *TLSPrivateKey)

		//tls config added to server
		server := &http.Server{Addr: *listenAddress, TLSConfig: config, Handler: nil}

>>>>>>> 9b533b26
		if err := server.ListenAndServeTLS("", ""); err != nil {
			log.Fatal(err)
		}
	} else {
	//	server := &http.Server{Addr: *listenAddress, Handler: nil}
		if err := http.ListenAndServe(*listenAddress, nil); err != nil {
			log.Fatal(err)
		}
	}
}<|MERGE_RESOLUTION|>--- conflicted
+++ resolved
@@ -178,22 +178,6 @@
 			</html>`))
 	})
 
-<<<<<<< HEAD
-	//wrapped Certificate struct called,  pass in initial paths
-//	wrappedCert := https.WrappedCertificate{CertPath: *TLSCert, KeyPath: *TLSPrivateKey}
-
-	//Config called from config file
-//	config := https.GetTLSConfig(wrappedCert.GetCertificate)
-
-	//tls config added to server
-//	server := &http.Server{Addr: *listenAddress, TLSConfig: config, Handler: nil}
-	log.Infoln("Listening on", *listenAddress)
-	if len(*TLSCert) > 0 {
-		wrappedCert := https.WrappedCertificate{CertPath: *TLSCert, KeyPath: *TLSPrivateKey}
-		wrappedCert.LoadCertificates(*TLSCert, *TLSPrivateKey)
-		config := https.GetTLSConfig(wrappedCert.GetCertificate)
-		server := &http.Server{Addr: *listenAddress, TLSConfig: config, Handler: nil}
-=======
 	log.Infoln("Listening on", *listenAddress)
 	if len(*TLSCert) > 0 {
 		//Config called from config file
@@ -201,13 +185,10 @@
 
 		//tls config added to server
 		server := &http.Server{Addr: *listenAddress, TLSConfig: config, Handler: nil}
-
->>>>>>> 9b533b26
 		if err := server.ListenAndServeTLS("", ""); err != nil {
 			log.Fatal(err)
 		}
 	} else {
-	//	server := &http.Server{Addr: *listenAddress, Handler: nil}
 		if err := http.ListenAndServe(*listenAddress, nil); err != nil {
 			log.Fatal(err)
 		}
