// Copyright 2015 The Prometheus Authors
// Licensed under the Apache License, Version 2.0 (the "License");
// you may not use this file except in compliance with the License.
// You may obtain a copy of the License at
//
// http://www.apache.org/licenses/LICENSE-2.0
//
// Unless required by applicable law or agreed to in writing, software
// distributed under the License is distributed on an "AS IS" BASIS,
// WITHOUT WARRANTIES OR CONDITIONS OF ANY KIND, either express or implied.
// See the License for the specific language governing permissions and
// limitations under the License.

package main

import (
	"crypto/tls"
	"fmt"
	"net/http"
	_ "net/http/pprof"
	"sort"

	"github.com/prometheus/client_golang/prometheus"
	"github.com/prometheus/client_golang/prometheus/promhttp"
	"github.com/prometheus/common/log"
	"github.com/prometheus/common/version"
	"github.com/prometheus/node_exporter/collector"
	"gopkg.in/alecthomas/kingpin.v2"

	"github.com/prometheus/node_exporter/https"
)

// handler wraps an unfiltered http.Handler but uses a filtered handler,
// created on the fly, if filtering is requested. Create instances with
// newHandler.
type handler struct {
	unfilteredHandler http.Handler
	// exporterMetricsRegistry is a separate registry for the metrics about
	// the exporter itself.
	exporterMetricsRegistry *prometheus.Registry
	includeExporterMetrics  bool
	maxRequests             int
}

func newHandler(includeExporterMetrics bool, maxRequests int) *handler {
	h := &handler{
		exporterMetricsRegistry: prometheus.NewRegistry(),
		includeExporterMetrics:  includeExporterMetrics,
		maxRequests:             maxRequests,
	}
	if h.includeExporterMetrics {
		h.exporterMetricsRegistry.MustRegister(
			prometheus.NewProcessCollector(prometheus.ProcessCollectorOpts{}),
			prometheus.NewGoCollector(),
		)
	}
	if innerHandler, err := h.innerHandler(); err != nil {
		log.Fatalf("Couldn't create metrics handler: %s", err)
	} else {
		h.unfilteredHandler = innerHandler
	}
	return h
}

// ServeHTTP implements http.Handler.
func (h *handler) ServeHTTP(w http.ResponseWriter, r *http.Request) {
	filters := r.URL.Query()["collect[]"]
	log.Debugln("collect query:", filters)

	if len(filters) == 0 {
		// No filters, use the prepared unfiltered handler.
		h.unfilteredHandler.ServeHTTP(w, r)
		return
	}
	// To serve filtered metrics, we create a filtering handler on the fly.
	filteredHandler, err := h.innerHandler(filters...)
	if err != nil {
		log.Warnln("Couldn't create filtered metrics handler:", err)
		w.WriteHeader(http.StatusBadRequest)
		w.Write([]byte(fmt.Sprintf("Couldn't create filtered metrics handler: %s", err)))
		return
	}
	filteredHandler.ServeHTTP(w, r)
}

// innerHandler is used to create buth the one unfiltered http.Handler to be
// wrapped by the outer handler and also the filtered handlers created on the
// fly. The former is accomplished by calling innerHandler without any arguments
// (in which case it will log all the collectors enabled via command-line
// flags).
func (h *handler) innerHandler(filters ...string) (http.Handler, error) {
	nc, err := collector.NewNodeCollector(filters...)
	if err != nil {
		return nil, fmt.Errorf("couldn't create collector: %s", err)
	}

	// Only log the creation of an unfiltered handler, which should happen
	// only once upon startup.
	if len(filters) == 0 {
		log.Infof("Enabled collectors:")
		collectors := []string{}
		for n := range nc.Collectors {
			collectors = append(collectors, n)
		}
		sort.Strings(collectors)
		for _, n := range collectors {
			log.Infof(" - %s", n)
		}
	}

	r := prometheus.NewRegistry()
	r.MustRegister(version.NewCollector("node_exporter"))
	if err := r.Register(nc); err != nil {
		return nil, fmt.Errorf("couldn't register node collector: %s", err)
	}
	handler := promhttp.HandlerFor(
		prometheus.Gatherers{h.exporterMetricsRegistry, r},
		promhttp.HandlerOpts{
			ErrorLog:            log.NewErrorLogger(),
			ErrorHandling:       promhttp.ContinueOnError,
			MaxRequestsInFlight: h.maxRequests,
		},
	)
	if h.includeExporterMetrics {
		// Note that we have to use h.exporterMetricsRegistry here to
		// use the same promhttp metrics for all expositions.
		handler = promhttp.InstrumentMetricHandler(
			h.exporterMetricsRegistry, handler,
		)
	}
	return handler, nil
}

<<<<<<< HEAD
//TLS Keypair reloading to be extracted to it's own package

type wrappedCertificate struct {
	certificate *tls.Certificate
	certPath    string
	keyPath     string
}

func (c *wrappedCertificate) getCertificate(clientHello *tls.ClientHelloInfo) (*tls.Certificate, error) {
	log.Infoln("Client Hello Received")
	if len(c.keyPath) <= 0 {
		c.keyPath = c.certPath
	}
	c.loadCertificates(c.certPath, c.keyPath)

	return c.certificate, nil
}

func (c *wrappedCertificate) loadCertificates(certPath, keyPath string) error {
	certAndKey, err := tls.LoadX509KeyPair(certPath, keyPath)
	if err != nil {
		return err
	}
	log.Infoln("Loading Certs")
	c.certificate = &certAndKey
	return nil
}

=======
>>>>>>> 4e1d10a9
func main() {
	var (
		listenAddress = kingpin.Flag(
			"web.listen-address",
			"Address on which to expose metrics and web interface.",
		).Default(":9100").String()
		metricsPath = kingpin.Flag(
			"web.telemetry-path",
			"Path under which to expose metrics.",
		).Default("/metrics").String()
		disableExporterMetrics = kingpin.Flag(
			"web.disable-exporter-metrics",
			"Exclude metrics about the exporter itself (promhttp_*, process_*, go_*).",
		).Bool()
		maxRequests = kingpin.Flag(
			"web.max-requests",
			"Maximum number of parallel scrape requests. Use 0 to disable.",
		).Default("40").Int()
		TLSCert = kingpin.Flag(
			"web.tls-cert",
			"Path to PEM file that contains the certificate (and optionally, the private key).",
		).Default("").String()
		TLSPrivateKey = kingpin.Flag(
			"web.tls-private-key",
			"Path to PEM file that contains the private key (if not contained in web.tls-cert file).",
		).Default("").String()
	)

	log.AddFlags(kingpin.CommandLine)
	kingpin.Version(version.Print("node_exporter"))
	kingpin.HelpFlag.Short('h')
	kingpin.Parse()

	log.Infoln("Starting node_exporter", version.Info())
	log.Infoln("Build context", version.BuildContext())

	http.Handle(*metricsPath, newHandler(!*disableExporterMetrics, *maxRequests))
	http.HandleFunc("/", func(w http.ResponseWriter, r *http.Request) {
		w.Write([]byte(`<html>
			<head><title>Node Exporter</title></head>
			<body>
			<h1>Node Exporter</h1>
			<p><a href="` + *metricsPath + `">Metrics</a></p>
			</body>
			</html>`))
	})

	//wrapped Certificate struct called,  pass in initial paths
<<<<<<< HEAD
	wrappedCert := wrappedCertificate{}
	wrappedCert.loadCertificates(*TLSCert, *TLSPrivateKey)
	wrappedCert.certPath = *TLSCert
	wrappedCert.keyPath = *TLSPrivateKey
=======
	wrappedCert := https.WrappedCertificate{}
	wrappedCert.LoadCertificates(*TLSCert, *TLSPrivateKey)
	wrappedCert.CertPath = *TLSCert
 	wrappedCert.KeyPath = *TLSPrivateKey
>>>>>>> 4e1d10a9
	config := &tls.Config{
		CipherSuites: []uint16{
			tls.TLS_ECDHE_RSA_WITH_AES_256_GCM_SHA384,
			tls.TLS_ECDHE_RSA_WITH_AES_128_GCM_SHA256,
		},
		PreferServerCipherSuites: true,
<<<<<<< HEAD
		GetCertificate:           wrappedCert.getCertificate,
	}

=======
		GetCertificate:	wrappedCert.GetCertificate, 
	}	
	
>>>>>>> 4e1d10a9
	//tls config added to server
	server := &http.Server{Addr: *listenAddress, TLSConfig: config, Handler: nil}
	log.Infoln("Listening on", *listenAddress)
	if len(*TLSCert) > 0 {

		if err := server.ListenAndServeTLS("", ""); err != nil {
			log.Fatal(err)
		}
	} else {
		if err := http.ListenAndServe(*listenAddress, nil); err != nil {
			log.Fatal(err)
		}
	}
}<|MERGE_RESOLUTION|>--- conflicted
+++ resolved
@@ -131,37 +131,6 @@
 	return handler, nil
 }
 
-<<<<<<< HEAD
-//TLS Keypair reloading to be extracted to it's own package
-
-type wrappedCertificate struct {
-	certificate *tls.Certificate
-	certPath    string
-	keyPath     string
-}
-
-func (c *wrappedCertificate) getCertificate(clientHello *tls.ClientHelloInfo) (*tls.Certificate, error) {
-	log.Infoln("Client Hello Received")
-	if len(c.keyPath) <= 0 {
-		c.keyPath = c.certPath
-	}
-	c.loadCertificates(c.certPath, c.keyPath)
-
-	return c.certificate, nil
-}
-
-func (c *wrappedCertificate) loadCertificates(certPath, keyPath string) error {
-	certAndKey, err := tls.LoadX509KeyPair(certPath, keyPath)
-	if err != nil {
-		return err
-	}
-	log.Infoln("Loading Certs")
-	c.certificate = &certAndKey
-	return nil
-}
-
-=======
->>>>>>> 4e1d10a9
 func main() {
 	var (
 		listenAddress = kingpin.Flag(
@@ -210,37 +179,22 @@
 	})
 
 	//wrapped Certificate struct called,  pass in initial paths
-<<<<<<< HEAD
-	wrappedCert := wrappedCertificate{}
-	wrappedCert.loadCertificates(*TLSCert, *TLSPrivateKey)
-	wrappedCert.certPath = *TLSCert
-	wrappedCert.keyPath = *TLSPrivateKey
-=======
-	wrappedCert := https.WrappedCertificate{}
+	wrappedCert := https.WrappedCertificate{CertPath: *TLSCert, KeyPath: *TLSPrivateKey}
 	wrappedCert.LoadCertificates(*TLSCert, *TLSPrivateKey)
-	wrappedCert.CertPath = *TLSCert
- 	wrappedCert.KeyPath = *TLSPrivateKey
->>>>>>> 4e1d10a9
 	config := &tls.Config{
 		CipherSuites: []uint16{
 			tls.TLS_ECDHE_RSA_WITH_AES_256_GCM_SHA384,
 			tls.TLS_ECDHE_RSA_WITH_AES_128_GCM_SHA256,
 		},
 		PreferServerCipherSuites: true,
-<<<<<<< HEAD
-		GetCertificate:           wrappedCert.getCertificate,
-	}
-
-=======
-		GetCertificate:	wrappedCert.GetCertificate, 
-	}	
-	
->>>>>>> 4e1d10a9
+		GetCertificate:           wrappedCert.GetCertificate,
+	}
+
 	//tls config added to server
 	server := &http.Server{Addr: *listenAddress, TLSConfig: config, Handler: nil}
 	log.Infoln("Listening on", *listenAddress)
 	if len(*TLSCert) > 0 {
-
+//		wrappedCert.LoadCertificates(*TLSCert, *TLSPrivateKey)
 		if err := server.ListenAndServeTLS("", ""); err != nil {
 			log.Fatal(err)
 		}
