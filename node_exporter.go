// Copyright 2015 The Prometheus Authors
// Licensed under the Apache License, Version 2.0 (the "License");
// you may not use this file except in compliance with the License.
// You may obtain a copy of the License at
//
// http://www.apache.org/licenses/LICENSE-2.0
//
// Unless required by applicable law or agreed to in writing, software
// distributed under the License is distributed on an "AS IS" BASIS,
// WITHOUT WARRANTIES OR CONDITIONS OF ANY KIND, either express or implied.
// See the License for the specific language governing permissions and
// limitations under the License.

package main

import (
	"crypto/tls"
	"fmt"
	"net/http"
	_ "net/http/pprof"
	"sort"

	"github.com/prometheus/client_golang/prometheus"
	"github.com/prometheus/client_golang/prometheus/promhttp"
	"github.com/prometheus/common/log"
	"github.com/prometheus/common/version"
	"github.com/prometheus/node_exporter/collector"
	"gopkg.in/alecthomas/kingpin.v2"

	"github.com/prometheus/node_exporter/https"
)

// handler wraps an unfiltered http.Handler but uses a filtered handler,
// created on the fly, if filtering is requested. Create instances with
// newHandler.
type handler struct {
	unfilteredHandler http.Handler
	// exporterMetricsRegistry is a separate registry for the metrics about
	// the exporter itself.
	exporterMetricsRegistry *prometheus.Registry
	includeExporterMetrics  bool
	maxRequests             int
}

func newHandler(includeExporterMetrics bool, maxRequests int) *handler {
	h := &handler{
		exporterMetricsRegistry: prometheus.NewRegistry(),
		includeExporterMetrics:  includeExporterMetrics,
		maxRequests:             maxRequests,
	}
	if h.includeExporterMetrics {
		h.exporterMetricsRegistry.MustRegister(
			prometheus.NewProcessCollector(prometheus.ProcessCollectorOpts{}),
			prometheus.NewGoCollector(),
		)
	}
	if innerHandler, err := h.innerHandler(); err != nil {
		log.Fatalf("Couldn't create metrics handler: %s", err)
	} else {
		h.unfilteredHandler = innerHandler
	}
	return h
}

// ServeHTTP implements http.Handler.
func (h *handler) ServeHTTP(w http.ResponseWriter, r *http.Request) {
	filters := r.URL.Query()["collect[]"]
	log.Debugln("collect query:", filters)

	if len(filters) == 0 {
		// No filters, use the prepared unfiltered handler.
		h.unfilteredHandler.ServeHTTP(w, r)
		return
	}
	// To serve filtered metrics, we create a filtering handler on the fly.
	filteredHandler, err := h.innerHandler(filters...)
	if err != nil {
		log.Warnln("Couldn't create filtered metrics handler:", err)
		w.WriteHeader(http.StatusBadRequest)
		w.Write([]byte(fmt.Sprintf("Couldn't create filtered metrics handler: %s", err)))
		return
	}
	filteredHandler.ServeHTTP(w, r)
}

// innerHandler is used to create buth the one unfiltered http.Handler to be
// wrapped by the outer handler and also the filtered handlers created on the
// fly. The former is accomplished by calling innerHandler without any arguments
// (in which case it will log all the collectors enabled via command-line
// flags).
func (h *handler) innerHandler(filters ...string) (http.Handler, error) {
	nc, err := collector.NewNodeCollector(filters...)
	if err != nil {
		return nil, fmt.Errorf("couldn't create collector: %s", err)
	}

	// Only log the creation of an unfiltered handler, which should happen
	// only once upon startup.
	if len(filters) == 0 {
		log.Infof("Enabled collectors:")
		collectors := []string{}
		for n := range nc.Collectors {
			collectors = append(collectors, n)
		}
		sort.Strings(collectors)
		for _, n := range collectors {
			log.Infof(" - %s", n)
		}
	}

	r := prometheus.NewRegistry()
	r.MustRegister(version.NewCollector("node_exporter"))
	if err := r.Register(nc); err != nil {
		return nil, fmt.Errorf("couldn't register node collector: %s", err)
	}
	handler := promhttp.HandlerFor(
		prometheus.Gatherers{h.exporterMetricsRegistry, r},
		promhttp.HandlerOpts{
			ErrorLog:            log.NewErrorLogger(),
			ErrorHandling:       promhttp.ContinueOnError,
			MaxRequestsInFlight: h.maxRequests,
		},
	)
	if h.includeExporterMetrics {
		// Note that we have to use h.exporterMetricsRegistry here to
		// use the same promhttp metrics for all expositions.
		handler = promhttp.InstrumentMetricHandler(
			h.exporterMetricsRegistry, handler,
		)
	}
	return handler, nil
}

func main() {
	var (
		listenAddress = kingpin.Flag(
			"web.listen-address",
			"Address on which to expose metrics and web interface.",
		).Default(":9100").String()
		metricsPath = kingpin.Flag(
			"web.telemetry-path",
			"Path under which to expose metrics.",
		).Default("/metrics").String()
		disableExporterMetrics = kingpin.Flag(
			"web.disable-exporter-metrics",
			"Exclude metrics about the exporter itself (promhttp_*, process_*, go_*).",
		).Bool()
		maxRequests = kingpin.Flag(
			"web.max-requests",
			"Maximum number of parallel scrape requests. Use 0 to disable.",
		).Default("40").Int()
		TLSCert = kingpin.Flag(
			"web.tls-cert",
			"Path to PEM file that contains the certificate (and optionally, the private key).",
		).Default("").String()
		TLSPrivateKey = kingpin.Flag(
			"web.tls-private-key",
			"Path to PEM file that contains the private key (if not contained in web.tls-cert file).",
		).Default("").String()
	)

	log.AddFlags(kingpin.CommandLine)
	kingpin.Version(version.Print("node_exporter"))
	kingpin.HelpFlag.Short('h')
	kingpin.Parse()

	log.Infoln("Starting node_exporter", version.Info())
	log.Infoln("Build context", version.BuildContext())

	http.Handle(*metricsPath, newHandler(!*disableExporterMetrics, *maxRequests))
	http.HandleFunc("/", func(w http.ResponseWriter, r *http.Request) {
		w.Write([]byte(`<html>
			<head><title>Node Exporter</title></head>
			<body>
			<h1>Node Exporter</h1>
			<p><a href="` + *metricsPath + `">Metrics</a></p>
			</body>
			</html>`))
	})

	//wrapped Certificate struct called,  pass in initial paths
<<<<<<< HEAD
	wrappedCert := https.WrappedCertificate{}
	wrappedCert.LoadCertificates(*TLSCert, *TLSPrivateKey)
	wrappedCert.CertPath = *TLSCert
 	wrappedCert.KeyPath = *TLSPrivateKey
=======
	wrappedCert := https.WrappedCertificate{CertPath: *TLSCert, KeyPath: *TLSPrivateKey}
>>>>>>> e62d1a50
	config := &tls.Config{
		CipherSuites: []uint16{
			tls.TLS_ECDHE_RSA_WITH_AES_256_GCM_SHA384,
			tls.TLS_ECDHE_RSA_WITH_AES_128_GCM_SHA256,
		},
		PreferServerCipherSuites: true,
<<<<<<< HEAD
		GetCertificate:	wrappedCert.GetCertificate, 
	}	
	
=======
		GetCertificate:           wrappedCert.GetCertificate,
	}

>>>>>>> e62d1a50
	//tls config added to server
	server := &http.Server{Addr: *listenAddress, TLSConfig: config, Handler: nil}
	log.Infoln("Listening on", *listenAddress)
	if len(*TLSCert) > 0 {
		wrappedCert.LoadCertificates(*TLSCert, *TLSPrivateKey)
		if err := server.ListenAndServeTLS("", ""); err != nil {
			log.Fatal(err)
		}
	} else {
		if err := http.ListenAndServe(*listenAddress, nil); err != nil {
			log.Fatal(err)
		}
	}
}<|MERGE_RESOLUTION|>--- conflicted
+++ resolved
@@ -179,29 +179,16 @@
 	})
 
 	//wrapped Certificate struct called,  pass in initial paths
-<<<<<<< HEAD
-	wrappedCert := https.WrappedCertificate{}
-	wrappedCert.LoadCertificates(*TLSCert, *TLSPrivateKey)
-	wrappedCert.CertPath = *TLSCert
- 	wrappedCert.KeyPath = *TLSPrivateKey
-=======
 	wrappedCert := https.WrappedCertificate{CertPath: *TLSCert, KeyPath: *TLSPrivateKey}
->>>>>>> e62d1a50
 	config := &tls.Config{
 		CipherSuites: []uint16{
 			tls.TLS_ECDHE_RSA_WITH_AES_256_GCM_SHA384,
 			tls.TLS_ECDHE_RSA_WITH_AES_128_GCM_SHA256,
 		},
 		PreferServerCipherSuites: true,
-<<<<<<< HEAD
-		GetCertificate:	wrappedCert.GetCertificate, 
-	}	
-	
-=======
 		GetCertificate:           wrappedCert.GetCertificate,
 	}
 
->>>>>>> e62d1a50
 	//tls config added to server
 	server := &http.Server{Addr: *listenAddress, TLSConfig: config, Handler: nil}
 	log.Infoln("Listening on", *listenAddress)
