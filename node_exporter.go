// Copyright 2015 The Prometheus Authors
// Licensed under the Apache License, Version 2.0 (the "License");
// you may not use this file except in compliance with the License.
// You may obtain a copy of the License at
//
// http://www.apache.org/licenses/LICENSE-2.0
//
// Unless required by applicable law or agreed to in writing, software
// distributed under the License is distributed on an "AS IS" BASIS,
// WITHOUT WARRANTIES OR CONDITIONS OF ANY KIND, either express or implied.
// See the License for the specific language governing permissions and
// limitations under the License.

package main

import (
	"fmt"
	"github.com/prometheus/common/promlog"
	"github.com/prometheus/common/promlog/flag"
	"net/http"
	_ "net/http/pprof"
	"os"
	"sort"

	"github.com/go-kit/kit/log"
	"github.com/go-kit/kit/log/level"
	"github.com/prometheus/client_golang/prometheus"
	"github.com/prometheus/client_golang/prometheus/promhttp"
	"github.com/prometheus/common/version"
	"github.com/prometheus/node_exporter/collector"
<<<<<<< HEAD
	kingpin "gopkg.in/alecthomas/kingpin.v2"
=======
	"github.com/prometheus/node_exporter/https"
	"gopkg.in/alecthomas/kingpin.v2"
>>>>>>> 3e1b0f1b
)

// handler wraps an unfiltered http.Handler but uses a filtered handler,
// created on the fly, if filtering is requested. Create instances with
// newHandler.
type handler struct {
	unfilteredHandler http.Handler
	// exporterMetricsRegistry is a separate registry for the metrics about
	// the exporter itself.
	exporterMetricsRegistry *prometheus.Registry
	includeExporterMetrics  bool
	maxRequests             int
	logger                  log.Logger
}

func newHandler(includeExporterMetrics bool, maxRequests int, logger log.Logger) *handler {
	h := &handler{
		exporterMetricsRegistry: prometheus.NewRegistry(),
		includeExporterMetrics:  includeExporterMetrics,
		maxRequests:             maxRequests,
		logger:                  logger,
	}
	if h.includeExporterMetrics {
		h.exporterMetricsRegistry.MustRegister(
			prometheus.NewProcessCollector(prometheus.ProcessCollectorOpts{}),
			prometheus.NewGoCollector(),
		)
	}
	if innerHandler, err := h.innerHandler(); err != nil {
		panic(fmt.Sprintf("Couldn't create metrics handler: %s", err))
	} else {
		h.unfilteredHandler = innerHandler
	}
	return h
}

// ServeHTTP implements http.Handler.
func (h *handler) ServeHTTP(w http.ResponseWriter, r *http.Request) {
	filters := r.URL.Query()["collect[]"]
	level.Debug(h.logger).Log("msg", "collect query:", "filters", filters)

	if len(filters) == 0 {
		// No filters, use the prepared unfiltered handler.
		h.unfilteredHandler.ServeHTTP(w, r)
		return
	}
	// To serve filtered metrics, we create a filtering handler on the fly.
	filteredHandler, err := h.innerHandler(filters...)
	if err != nil {
		level.Warn(h.logger).Log("msg", "Couldn't create filtered metrics handler:", "err", err)
		w.WriteHeader(http.StatusBadRequest)
		w.Write([]byte(fmt.Sprintf("Couldn't create filtered metrics handler: %s", err)))
		return
	}
	filteredHandler.ServeHTTP(w, r)
}

// innerHandler is used to create both the one unfiltered http.Handler to be
// wrapped by the outer handler and also the filtered handlers created on the
// fly. The former is accomplished by calling innerHandler without any arguments
// (in which case it will log all the collectors enabled via command-line
// flags).
func (h *handler) innerHandler(filters ...string) (http.Handler, error) {
	nc, err := collector.NewNodeCollector(h.logger, filters...)
	if err != nil {
		return nil, fmt.Errorf("couldn't create collector: %s", err)
	}

	// Only log the creation of an unfiltered handler, which should happen
	// only once upon startup.
	if len(filters) == 0 {
		level.Info(h.logger).Log("msg", "Enabled collectors")
		collectors := []string{}
		for n := range nc.Collectors {
			collectors = append(collectors, n)
		}
		sort.Strings(collectors)
		for _, c := range collectors {
			level.Info(h.logger).Log("collector", c)
		}
	}

	r := prometheus.NewRegistry()
	r.MustRegister(version.NewCollector("node_exporter"))
	if err := r.Register(nc); err != nil {
		return nil, fmt.Errorf("couldn't register node collector: %s", err)
	}
	handler := promhttp.HandlerFor(
		prometheus.Gatherers{h.exporterMetricsRegistry, r},
		promhttp.HandlerOpts{
			ErrorHandling:       promhttp.ContinueOnError,
			MaxRequestsInFlight: h.maxRequests,
			Registry:            h.exporterMetricsRegistry,
		},
	)
	if h.includeExporterMetrics {
		// Note that we have to use h.exporterMetricsRegistry here to
		// use the same promhttp metrics for all expositions.
		handler = promhttp.InstrumentMetricHandler(
			h.exporterMetricsRegistry, handler,
		)
	}
	return handler, nil
}

func main() {
	var (
		listenAddress = kingpin.Flag(
			"web.listen-address",
			"Address on which to expose metrics and web interface.",
		).Default(":9100").String()
		metricsPath = kingpin.Flag(
			"web.telemetry-path",
			"Path under which to expose metrics.",
		).Default("/metrics").String()
		disableExporterMetrics = kingpin.Flag(
			"web.disable-exporter-metrics",
			"Exclude metrics about the exporter itself (promhttp_*, process_*, go_*).",
		).Bool()
		maxRequests = kingpin.Flag(
			"web.max-requests",
			"Maximum number of parallel scrape requests. Use 0 to disable.",
		).Default("40").Int()
<<<<<<< HEAD
		disableDefaultCollectors = kingpin.Flag(
			"collectors.disable-default",
			"Set all collectors to disabled by default.",
		).Default("false").Bool()
=======
		configFile = kingpin.Flag(
			"web.config",
			"Path to config yaml file that can enable TLS or authentication.",
		).Default("").String()
>>>>>>> 3e1b0f1b
	)

	promlogConfig := &promlog.Config{}
	flag.AddFlags(kingpin.CommandLine, promlogConfig)
	kingpin.Version(version.Print("node_exporter"))
	kingpin.HelpFlag.Short('h')
	kingpin.Parse()
	logger := promlog.New(promlogConfig)

<<<<<<< HEAD
	if *disableDefaultCollectors {
		collector.DisableDefaultCollectors()
	}
	log.Infoln("Starting node_exporter", version.Info())
	log.Infoln("Build context", version.BuildContext())
=======
	level.Info(logger).Log("msg", "Starting node_exporter", "version", version.Info())
	level.Info(logger).Log("msg", "Build context", "build_context", version.BuildContext())
>>>>>>> 3e1b0f1b

	http.Handle(*metricsPath, newHandler(!*disableExporterMetrics, *maxRequests, logger))
	http.HandleFunc("/", func(w http.ResponseWriter, r *http.Request) {
		w.Write([]byte(`<html>
			<head><title>Node Exporter</title></head>
			<body>
			<h1>Node Exporter</h1>
			<p><a href="` + *metricsPath + `">Metrics</a></p>
			</body>
			</html>`))
	})

	level.Info(logger).Log("msg", "Listening on", "address", *listenAddress)
	server := &http.Server{Addr: *listenAddress}
	if err := https.Listen(server, *configFile); err != nil {
		level.Error(logger).Log("err", err)
		os.Exit(1)
	}
}<|MERGE_RESOLUTION|>--- conflicted
+++ resolved
@@ -28,12 +28,8 @@
 	"github.com/prometheus/client_golang/prometheus/promhttp"
 	"github.com/prometheus/common/version"
 	"github.com/prometheus/node_exporter/collector"
-<<<<<<< HEAD
+	"github.com/prometheus/node_exporter/https"
 	kingpin "gopkg.in/alecthomas/kingpin.v2"
-=======
-	"github.com/prometheus/node_exporter/https"
-	"gopkg.in/alecthomas/kingpin.v2"
->>>>>>> 3e1b0f1b
 )
 
 // handler wraps an unfiltered http.Handler but uses a filtered handler,
@@ -157,17 +153,14 @@
 			"web.max-requests",
 			"Maximum number of parallel scrape requests. Use 0 to disable.",
 		).Default("40").Int()
-<<<<<<< HEAD
 		disableDefaultCollectors = kingpin.Flag(
-			"collectors.disable-default",
+			"collector.disable-defaults",
 			"Set all collectors to disabled by default.",
 		).Default("false").Bool()
-=======
 		configFile = kingpin.Flag(
 			"web.config",
 			"Path to config yaml file that can enable TLS or authentication.",
 		).Default("").String()
->>>>>>> 3e1b0f1b
 	)
 
 	promlogConfig := &promlog.Config{}
@@ -177,16 +170,11 @@
 	kingpin.Parse()
 	logger := promlog.New(promlogConfig)
 
-<<<<<<< HEAD
 	if *disableDefaultCollectors {
 		collector.DisableDefaultCollectors()
 	}
-	log.Infoln("Starting node_exporter", version.Info())
-	log.Infoln("Build context", version.BuildContext())
-=======
 	level.Info(logger).Log("msg", "Starting node_exporter", "version", version.Info())
 	level.Info(logger).Log("msg", "Build context", "build_context", version.BuildContext())
->>>>>>> 3e1b0f1b
 
 	http.Handle(*metricsPath, newHandler(!*disableExporterMetrics, *maxRequests, logger))
 	http.HandleFunc("/", func(w http.ResponseWriter, r *http.Request) {
