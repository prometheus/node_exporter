--- conflicted
+++ resolved
@@ -14,8 +14,6 @@
 package main
 
 import (
-	//	"crypto/tls"
-
 	"fmt"
 	"net/http"
 	_ "net/http/pprof"
@@ -174,20 +172,6 @@
 			</html>`))
 	})
 
-<<<<<<< HEAD
-	//wrapped Certificate struct called,  pass in initial paths
-	wrappedCert := wrappedCertificate{}
-	wrappedCert.loadCertificates(*TLSCert, *TLSPrivateKey)
-	wrappedCert.certPath = *TLSCert
-	wrappedCert.keyPath = *TLSPrivateKey
-	config := &tls.Config{
-		GetCertificate: wrappedCert.getCertificate,
-	}
-
-	//tls config added to server
-	server := &http.Server{Addr: *listenAddress, TLSConfig: config, Handler: nil}
-=======
->>>>>>> f3f5d3f5
 	log.Infoln("Listening on", *listenAddress)
 
 	server := &http.Server{Addr: *listenAddress, Handler: nil}
