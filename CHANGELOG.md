## master / unreleased

* [CHANGE]
* [FEATURE]
* [ENHANCEMENT]
* [BUGFIX]

## 1.0.0-rc.0 / 2020-02-20

### **Breaking changes**

* The netdev collector CLI argument `--collector.netdev.ignored-devices` was renamed to `--collector.netdev.device-blacklist` in order to conform with the systemd collector. #1279
* The label named `state` on `node_systemd_service_restart_total` metrics was changed to `name` to better describe the metric. #1393
* Refactoring of the mdadm collector changes several metrics
    - `node_md_disks_active` is removed
    - `node_md_disks` now has a `state` label for "fail", "spare", "active" disks.
    - `node_md_is_active` is replaced by `node_md_state` with a state set of "active", "inactive", "recovering", "resync".
* Additional label `mountaddr` added to NFS device metrics to distinguish mounts from the same URL, but different IP addresses. #1417
* Metrics node_cpu_scaling_frequency_min_hrts and node_cpu_scaling_frequency_max_hrts of the cpufreq collector were renamed to node_cpu_scaling_frequency_min_hertz and node_cpu_scaling_frequency_max_hertz. #1510
* Collectors that are enabled, but are unable to find data to collect, now return 0 for `node_scrape_collector_success`.

### Changes

<<<<<<< HEAD
* [ENHANCEMENT] Add `--collector.qdisc.iface` for specifying network interface for qdisc stats.
=======
* [ENHANCEMENT] Add `--collector.perf.cpus` to allow setting the CPU list for perf stats.
>>>>>>> 0107bc79
* [CHANGE] Add `--collector.netdev.device-whitelist`. #1279
* [CHANGE] Ignore iso9600 filesystem on Linux #1355
* [CHANGE] Refactor mdadm collector #1403
* [CHANGE] Add `mountaddr` label to NFS metrics. #1417
* [CHANGE] Don't count empty collectors as success. #1613
* [FEATURE] New flag to disable default collectors #1276
* [FEATURE] Add experimental TLS support #1277
* [FEATURE] Add collector for Power Supply Class #1280
* [FEATURE] Add new schedstat collector #1389
* [FEATURE] Add FreeBSD zfs support #1394
* [FEATURE] Add uname support for Darwin and OpenBSD #1433
* [FEATURE] Add new metric node_cpu_info #1489
* [FEATURE] Add new thermal_zone collector #1425
* [FEATURE] Add new cooling_device metrics to thermal zone collector #1445
* [FEATURE] Add swap usage on darwin #1508
* [FEATURE] Add Btrfs collector #1512
* [FEATURE] Add RAPL collector #1523
* [FEATURE] Add new softnet collector #1576
* [ENHANCEMENT] Log pid when there is a problem reading the process stats #1341
* [ENHANCEMENT] Collect InfiniBand port state and physical state #1357
* [ENHANCEMENT] Include additional XFS runtime statistics. #1423
* [ENHANCEMENT] Report non-fatal collection errors in the exporter metric. #1439
* [ENHANCEMENT] Expose IPVS firewall mark as a label #1455
* [ENHANCEMENT] Add check for systemd version before attempting to query certain metrics. #1413
* [ENHANCEMENT] Add a flag to adjust mount timeout #1486
* [ENHANCEMENT] Add new counters for flush requests in Linux 5.5 #1548
* [ENHANCEMENT] Add metrics and tests for UDP receive and send buffer errors #1534
* [ENHANCEMENT] The sockstat collector now exposes IPv6 statistics in addition to the existing IPv4 support. #1552
* [ENHANCEMENT] Add infiniband info metric #1563
* [ENHANCEMENT] Add unix socket support for supervisord collector #1592
* [ENHANCEMENT] Implement loadavg on all BSDs without cgo #1584
* [BUGFIX] Read /proc/net files with a single read syscall #1380
* [BUGFIX] Renamed label `state` to `name` on `node_systemd_service_restart_total`. #1393
* [BUGFIX] Fix netdev nil reference on Darwin #1414
* [BUGFIX] Strip path.rootfs from mountpoint labels #1421
* [BUGFIX] Fix seconds reported by schedstat #1426
* [BUGFIX] Fix empty string in path.rootfs #1464
* [BUGFIX] Fix typo in cpufreq metric names #1510
* [BUGFIX] Read /proc/stat in one syscall #1538
* [BUGFIX] Fix OpenBSD cache memory information #1542
* [BUGFIX] Refactor textfile collector to avoid looping defer #1549
* [BUGFIX] Fix network speed math #1580

## 0.18.1 / 2019-06-04

### Changes
* [BUGFIX] Fix incorrect sysctl call in BSD meminfo collector, resulting in broken swap metrics on FreeBSD #1345
* [BUGFIX] Fix rollover bug in mountstats collector #1364

## 0.18.0 / 2019-05-09

### **Breaking changes**

* Renamed `interface` label to `device` in netclass collector for consistency with
  other network metrics #1224
* The cpufreq metrics now separate the `cpufreq` and `scaling` data based on what the driver provides. #1248
* The labels for the network_up metric have changed, see issue #1236
* Bonding collector now uses `mii_status` instead of `operstatus` #1124
* Several systemd metrics have been turned off by default to improve performance #1254
  These include unit_tasks_current, unit_tasks_max, service_restart_total, and unit_start_time_seconds
* The systemd collector blacklist now includes automount, device, mount, and slice units by default. #1255

### Changes

* [CHANGE] Bonding state uses mii_status #1124
* [CHANGE] Add a limit to the number of in-flight requests #1166
* [CHANGE] Renamed `interface` label to `device` in netclass collector #1224
* [CHANGE] Add separate cpufreq and scaling metrics #1248
* [CHANGE] Several systemd metrics have been turned off by default to improve performance #1254
* [CHANGE] Expand systemd collector blacklist #1255
* [CHANGE] Split cpufreq metrics into a separate collector #1253
* [FEATURE] Add a flag to disable exporter metrics #1148
* [FEATURE] Add kstat-based Solaris metrics for boottime, cpu and zfs collectors #1197
* [FEATURE] Add uname collector for FreeBSD #1239
* [FEATURE] Add diskstats collector for OpenBSD #1250
* [FEATURE] Add pressure collector exposing pressure stall information for Linux #1174
* [FEATURE] Add perf exporter for Linux #1274
* [ENHANCEMENT] Add Infiniband counters #1120
* [ENHANCEMENT] Add TCPSynRetrans to netstat default filter #1143
* [ENHANCEMENT] Move network_up labels into new metric network_info #1236
* [ENHANCEMENT] Use 64-bit counters for Darwin netstat
* [BUGFIX] Add fallback for missing /proc/1/mounts #1172
* [BUGFIX] Fix node_textfile_mtime_seconds to work properly on symlinks #1326

## 0.17.0 / 2018-11-30

Build note: Linux builds can now be built without CGO.

### **Breaking changes**

supvervisord collector reports `start_time_seconds` rather than `uptime` #952

The wifi collector is disabled by default due to suspected caching issues and goroutine leaks.
* https://github.com/prometheus/node_exporter/issues/870
* https://github.com/prometheus/node_exporter/issues/1008

Darwin meminfo metrics have been renamed to match Prometheus conventions. #1060

### Changes

* [CHANGE] Use /proc/mounts instead of statfs(2) for ro state #1002
* [CHANGE] Exclude only subdirectories of /var/lib/docker #1003
* [CHANGE] Filter out non-installed units when collecting all systemd units #1011
* [CHANGE] `service_restart_total` and `socket_refused_connections_total` will not be reported if you're running an older version of systemd
* [CHANGE] collector/timex: remove cgo dependency #1079
* [CHANGE] filesystem: Ignore Docker netns mounts #1047
* [CHANGE] Ignore additional virtual filesystems #1104
* [FEATURE] Add netclass collector #851
* [FEATURE] Add processes collector #950
* [FEATURE] Collect start time for systemd units #952
* [FEATURE] Add socket unit stats to systemd collector #968
* [FEATURE] Collect NRestarts property for systemd service units #992
* [FEATURE] Collect NRefused property for systemd socket units (available as of systemd v239) #995
* [FEATURE] Allow removal of rootfs prefix for run in docker #1058
* [ENHANCEMENT] Support for octal characters in mountpoints #954
* [ENHANCEMENT] Update wifi stats to support multiple stations #980
* [ENHANCEMENT] Add transmit/receive bytes total for wifi stations #1150
* [ENHANCEMENT] Handle stuck NFS mounts #997
* [ENHANCEMENT] infiniband: Handle iWARP RDMA modules N/A #974
* [ENHANCEMENT] Update diskstats for linux kernel 4.19 #1109
* [ENHANCEMENT] Collect TasksCurrent, TasksMax per systemd unit #1098

* [BUGFIX] Fix FreeBSD CPU temp #965
* [BUGFIX] Fix goroutine leak in supervisord collector #978
* [BUGFIX] Fix mdadm collector issues #985
* [BUGFIX] Fix ntp collector thread safety #1014
* [BUGFIX] Systemd units will not be ignored if you're running older versions of systemd #1039
* [BUGFIX] Handle vanishing PIDs #1043
* [BUGFIX] Correctly cast Darwin memory info #1060
* [BUGFIX] Filter systemd units in Go for compatibility with older versions #1083
* [BUGFIX] Update cpu collector for OpenBSD 6.4 #1094
* [BUGFIX] Fix typo on HELP of `read_time_seconds_total` #1057
* [BUGFIX] collector/diskstats: don't fail if there are extra stats #1125
* [BUGFIX] collector/hwmon\_linux: handle temperature sensor file #1123
* [BUGFIX] collector/filesystem: add bounds check #1133
* [BUGFIX] Fix dragonfly's CPU counting frequency #1140
* [BUGFIX] Add fallback for missing /proc/1/mounts #1172

## 0.16.0 / 2018-05-15

**Breaking changes**

This release contains major breaking changes to metric names.  Many metrics have new names, labels, and label values in order to conform to current naming conventions.
* Linux node_cpu metrics now break out `guest` values into separate metrics.  See Issue #737
* Many counter metrics have been renamed to include `_total`.
* Many metrics have been renamed/modified to include base units, for example `node_cpu` is now `node_cpu_seconds_total`.

In order to help with the transition we have an [upgrade guide](docs/V0_16_UPGRADE_GUIDE.md).

Other breaking changes:
* The megacli collector has been removed, is now replaced by the storcli.py textfile helper.
* The gmond collector has been removed.
* The textfile collector will now treat timestamps as errors.

* [CHANGE] Split out guest cpu metrics on Linux. #744
* [CHANGE] Exclude Linux proc from filesystem type regexp #774
* [CHANGE] Ignore more virtual filesystems #775
* [CHANGE] Remove obsolete megacli collector. #798
* [CHANGE] Ignore /var/lib/docker by default. #814
* [CHANGE] Cleanup NFS metrics #834
* [CHANGE] Only report core throttles per core, not per cpu #836
* [CHANGE] Treat custom textfile metric timestamps as errors #769
* [CHANGE] Use lowercase cpu label name in interrupts #849
* [CHANGE] Enable bonding collector by default. #872
* [CHANGE] Greatly reduce the metrics vmstat returns by default. #874
* [CHANGE] Greatly trim what netstat collector exposes by default #876
* [CHANGE] Drop `exec_` prefix and move `node_boot_time_seconds` from `exec` to new `boottime` collector and enable for Darwin/Dragonfly/FreeBSD/NetBSD/OpenBSD. #839, #901
* [CHANGE] Remove depreated gmond collector #852
* [CHANGE] align Darwin disk stat names with Linux #930
* [FEATURE] Add `collect[]` parameter #699
* [FEATURE] Add text collector conversion for ipmitool output. #746
* [FEATURE] Add openbsd meminfo #724
* [FEATURE] Add systemd summary metrics #765
* [FEATURE] Add OpenBSD CPU collector #805
* [FEATURE] Add NFS Server metrics collector. #803
* [FEATURE] add sample directory size exporter #789
* [ENHANCEMENT] added Wear_Leveling_Count attribute to smartmon.sh script #707
* [ENHANCEMENT] Simplify Utsname string conversion #716
* [ENHANCEMENT] apt.sh: handle multiple origins in apt-get output #757
* [ENHANCEMENT] Export systemd timers last trigger seconds. #807
* [ENHANCEMENT] updates for zfsonlinux 0.7.5 #779
* [BUGFIX] Fix smartmon.sh textfile script #700
* [BUGFIX] netdev: Change valueType to CounterValue #749
* [BUGFIX] textfile: fix duplicate metrics error #738
* [BUGFIX] Fix panic by updating github.com/ema/qdisc dependency #778
* [BUGFIX] Use uint64 in the ZFS collector #714
* [BUGFIX] multiply page size after float64 coercion to avoid signed integer overflow #780
* [BUGFIX] smartmon: Escape double quotes in device model family #772
* [BUGFIX] Fix log level regression in #533 #815
* [BUGFIX] Correct the ClocksPerSec scaling factor on Darwin #846
* [BUGFIX] Count core throttles per core and per package #871
* [BUGFIX] Fix netdev collector for linux #890 #910
* [BUGFIX] Fix memory corruption when number of filesystems > 16 on FreeBSD #900
* [BUGFIX] Fix parsing of interface aliases in netdev linux #904

## 0.15.2 / 2017-12-06

* [BUGFIX]  cpu: Support processor-less (memory-only) NUMA nodes #734

## 0.15.1 / 2017-11-07

* [BUGFIX] xfs: expose correct fields, fix metric names #708
* [BUGFIX] Correct buffer_bytes > INT_MAX on BSD/amd64. #712
* [BUGFIX] netstat: return nothing when /proc/net/snmp6 not found #718
* [BUGFIX] Fix off by one in Linux interrupts collector #721
* [BUGFIX] Add and use sysReadFile in hwmon collector #728

## 0.15.0 / 2017-10-06

**Breaking changes**

This release contains major breaking changes to flag handling.
* The flag library has been changed, all flags now require double-dashs. (`-foo` becomes `--foo`).
* The collector selection flag has been replaced by individual boolean flags.
* The `-collector.procfs` and `-collector.sysfs` flags have been renamed to `--path.procfs` and `--path.sysfs` respectively.

The `ntp` collector has been replaced with a new NTP-based check that is designed to expose the state of a localhost NTP server rather than provide the offset of the node to a remote NTP server.  By default the `ntp` collector is now locked to localhost.  This is to avoid accidental spamming of public internet NTP pools.

Windows support is now removed, the [wmi_exporter](https://github.com/martinlindhe/wmi_exporter) is recommended as a replacement.

* [CHANGE] `node_cpu` metrics moved from `stats` to `cpu` collector on linux (enabled by default). #548
* [CHANGE] Blacklist systemd scope units #534
* [CHANGE] Remove netbsd/arm #551
* [CHANGE] Remove Windows support #549
* [CHANGE] Enable IPVS collector by default #623
* [CHANGE] Switch to kingpin flags #639
* [CHANGE] Replace --collectors.enabled with per-collector flags #640
* [FEATURE] Add ARP collector for Linux #540
* [FEATURE] Add XFS colector for Linux #568, #575
* [FEATURE] Add qdisc collector for Linux #580
* [FEATURE] Add cpufreq stats for Linux #548
* [FEATURE] Add diskstats for Darwin #593
* [FEATURE] Add bcache collector for Linux #597
* [FEATURE] Add parsing /proc/net/snmp6 file for Linux #615
* [FEATURE] Add timex collector for Linux #664
* [ENHANCEMENT] Include overal health status in smartmon.sh example script #546
* [ENHANCEMENT] Include `guest_nice` in CPU collector #554
* [ENHANCEMENT] Add exec_boot_time for freebsd, dragonfly #550
* [ENHANCEMENT] Get full resolution for node_time #555
* [ENHANCEMENT] infiniband: Multiply port data XMIT/RCV metrics by 4 #579
* [ENHANCEMENT] cpu: Metric 'package_throttles_total' is per package. #657
* [BUGFIX] Fix stale device error metrics #533
* [BUGFIX] edac: Fix typo in node_edac_csrow_uncorrectable_errors_total #564
* [BUGFIX] Use int64 throughout the ZFS collector #653
* [BUGFIX] Silently ignore nonexisting bonding_masters file #569
* [BUGFIX] Change raid0 status line regexp for mdadm collector (bug #618) #619
* [BUGFIX] Ignore wifi collector permission errors #646
* [BUGFIX] Always try to return smartmon_device_info metric #663

## 0.14.0 / 2017-03-21

NOTE: We are deprecating several collectors in this release.
    * `gmond` - Out of scope.
    * `megacli` - Requires forking, to be moved to textfile collection.
    * `ntp` - Out of scope.

Breaking changes:
    * Collector errors are now a separate metric, `node_scrape_collector_success`, not a label on `node_exporter_scrape_duration_seconds` (#516)

* [CHANGE] Report collector success/failure as a bool metric, not a label. #516
* [FEATURE] Add loadavg collector for Solaris #311
* [FEATURE] Add StorCli text collector example script #320
* [FEATURE] Add collector for Linux EDAC #324
* [FEATURE] Add text file utility for SMART metrics #354
* [FEATURE] Add a collector for NFS client statistics. #360
* [FEATURE] Add mountstats collector for detailed NFS statistics #367
* [FEATURE] Add a collector for DRBD #365
* [FEATURE] Add cpu collector for darwin #391
* [FEATURE] Add netdev collector for darwin #393
* [FEATURE] Collect CPU temperatures on FreeBSD #397
* [FEATURE] Add ZFS collector #410
* [FEATURE] Add initial wifi collector #413
* [FEATURE] Add NFS event metrics to mountstats collector #415
* [FEATURE] Add an example rules file #422
* [FEATURE] infiniband: Add new collector for InfiniBand statistics #450
* [FEATURE] buddyinfo: Add support for /proc/buddyinfo for linux free memory fragmentation. #454
* [IMPROVEMENT] hwmon: Provide annotation metric to link chip sysfs paths to human-readable chip types #359
* [IMPROVEMENT] Add node_filesystem_device_errors_total metric #374
* [IMPROVEMENT] Add runit service dir flag #375
* [IMPROVEMENT] Improve Docker documentation #376
* [IMPROVEMENT] Ignore autofs filesystems on linux #384
* [IMPROVEMENT] Replace some FreeBSD collectors with pure Go versions #385
* [IMPROVEMENT] Use filename as label, move 'label' to own metric #411 (hwmon)
* [BUGFIX] mips64 build fix #361
* [BUGFIX] Update vendoring #372 (to fix #242)
* [BUGFIX] Convert remaining collectors to use ConstMetrics #389
* [BUGFIX] Check for errors in netdev scanner #398
* [BUGFIX] Don't leak or race in FreeBSD devstat collector #396
* [BUGFIX] Allow graceful failure in hwmon collector #427
* [BUGFIX] Fix the reporting of active+total disk metrics for inactive raids. #522

## 0.13.0 / 2016-11-26

NOTE: We have disabled builds of linux/ppc64 and linux/ppc64le due to build bugs.

* [FEATURE] Add flag to ignore certain filesystem types (Copy of #217) #241
* [FEATURE] Add NTP stratum to NTP collector. #247
* [FEATURE] Add ignored-units flag for systemd collector #286
* [FEATURE] Compile netdev on dragonfly #314
* [FEATURE] Compile meminfo for dfly #315
* [FEATURE] Add hwmon /sensors support #278
* [FEATURE] Add Linux NUMA "numastat" metrics #249
* [FEATURE] export DragonFlyBSD CPU time #310
* [FEATURE] Dragonfly devstat #323
* [IMPROVEMENT] Use the offset calculation that includes round trip time in the ntp collector #250
* [IMPROVEMENT] Enable `*bsd` collector on darwin #265
* [IMPROVEMENT] Use meminfo_freebsd on darwin as well #266
* [IMPROVEMENT] sockstat: add support for RHE4 #267
* [IMPROVEMENT] Compile fs stats for dfly #302
* [BUGFIX] Add support for raid0 devices in mdadm_linux collector. #253
* [BUGFIX] Close file handler in textfile #263
* [BUGFIX] Ignore partitions on NVME devices by default #268
* [BUGFIX] Fix mdstat tabs parsing #275
* [BUGFIX] Fix mdadm collector for resync=PENDING. #309
* [BUGFIX] mdstat: Fix parsing of RAID0 lines that contain additional attributes. #341
* [BUGFIX] Fix additional mdadm parsing cases #346

## 0.12.0 / 2016-05-05

* [CHANGE] Remove lastlogin collector.
* [CHANGE] Remove -debug.memprofile-file flag.
* [CHANGE] Sync BSD filesystem collector labels with Linux.
* [CHANGE] Remove HTTP Basic Auth support.
* [FEATURE] Add -version flag.
* [FEATURE] Add Linux logind collector.
* [FEATURE] Add Linux ksmd collector.
* [FEATURE] Add Linux memory NUMA collector.
* [FEATURE] Add Linux entropy collector.
* [FEATURE] Add Linux vmstat collector.
* [FEATURE] Add Linux conntrack collector.
* [FEATURE] Add systemd collector.
* [FEATURE] Add OpenBSD support for filesystem, interrupt and netdev collectors.
* [FEATURE] Add supervisord collector.
* [FEATURE] Add Linux /proc/mdstat collector.
* [FEATURE] Add Linux uname collector.
* [FEATURE] Add Linux /proc/sys/fs/file-nr collector.
* [FEATURE] Add Linux /proc/net/sockstat collector.
* [IMPROVEMENT] Provide statically linked Linux binaries.
* [IMPROVEMENT] Remove root requirement for FreeBSD CPU metrics.
* [IMPROVEMENT] Add node_exporter build info metric.
* [IMPROVEMENT] Add disk bytes read/written metrics on Linux.
* [IMPROVEMENT] Add filesystem read-only metric.
* [IMPROVEMENT] Use common Prometheus log formatting.
* [IMPROVEMENT] Add option to specify NTP protocol version.
* [IMPROVEMENT] Handle statfs errors gracefully for individual filesystems.
* [IMPROVEMENT] Add load5 and load15 metrics to loadavg collector.
* [IMPROVEMENT] Add end-to-end tests.
* [IMPROVEMENT] Export FreeBSD CPU metrics to seconds.
* [IMPROVEMENT] Add flag to configure sysfs mountpoint.
* [IMPROVEMENT] Add flag to configure procfs mountpoint.
* [IMPROVEMENT] Add metric for last service state change to runit collector.
* [BUGFIX] Fix FreeBSD netdev metrics on 64 bit systems.
* [BUGFIX] Fix mdstat for devices in delayed resync state.
* [BUGFIX] Fix Linux stat metrics on parallel scrapes.
* [BUGFIX] Remove unavailable collectors from defaults.
* [BUGFIX] Fix build errors on FreeBSD, OpenBSD, Darwin and Windows.
* [BUGFIX] Fix build errors on 386, arm, arm64, ppc64 and ppc64le architectures.
* [BUGFIX] Fix export of stale metrics for removed filesystem and network devices.
* [BUGFIX] textfile: Fix mtime reporting.
* [BUGFIX] megacli: prevent crash when drive temperature is N/A

## 0.11.0 / 2015-07-27

* [FEATURE] Add stats from /proc/net/snmp.
* [FEATURE] Add support for FreeBSD.
* [FEATURE] Allow netdev devices to be ignored.
* [MAINTENANCE] New Dockerfile for unified way to dockerize Prometheus exporters.
* [FEATURE] Add device,fstype collection to the filesystem exporter.
* [IMPROVEMENT] Make logging of collector executions less verbose.

## 0.10.0 / 2015-06-10

* [CHANGE] Change logging output format and flags.

## 0.9.0 / 2015-05-26

* [BUGFIX] Fix `/proc/net/dev` parsing.
* [CLEANUP] Remove the `attributes` collector, use `textfile` instead.
* [CLEANUP] Replace last uses of the configuration file with flags.
* [IMPROVEMENT] Remove cgo dependency.
* [IMPROVEMENT] Sort collector names when printing.
* [FEATURE] IPVS stats collector.

## 0.8.1 / 2015-05-17

* [MAINTENANCE] Use the common Prometheus build infrastructure.
* [MAINTENANCE] Update former Google Code imports.
* [IMPROVEMENT] Log the version at startup.
* [FEATURE] TCP stats collector

## 0.8.0 / 2015-03-09
* [CLEANUP] Introduced semantic versioning and changelog. From now on,
  changes will be reported in this file.<|MERGE_RESOLUTION|>--- conflicted
+++ resolved
@@ -21,11 +21,8 @@
 
 ### Changes
 
-<<<<<<< HEAD
 * [ENHANCEMENT] Add `--collector.qdisc.iface` for specifying network interface for qdisc stats.
-=======
 * [ENHANCEMENT] Add `--collector.perf.cpus` to allow setting the CPU list for perf stats.
->>>>>>> 0107bc79
 * [CHANGE] Add `--collector.netdev.device-whitelist`. #1279
 * [CHANGE] Ignore iso9600 filesystem on Linux #1355
 * [CHANGE] Refactor mdadm collector #1403
