--- conflicted
+++ resolved
@@ -5,8 +5,6 @@
 * [ENHANCEMENT]
 * [BUGFIX]
 
-<<<<<<< HEAD
-=======
 ## 1.1.1 / 2021-02-12
 
 * [BUGFIX] Fix ineffassign issue #1957
@@ -46,7 +44,6 @@
 * [BUGFIX] bcache: fix typo in a metric name #1943
 * [BUGFIX] Fix XFS read/write stats (https://github.com/prometheus/procfs/pull/343)
 
->>>>>>> 4e837d4d
 ## 1.0.1 / 2020-06-15
 
 * [BUGFIX] filesystem_freebsd: Fix label values #1728
