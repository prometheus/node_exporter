<<<<<<< HEAD
package https 
=======
package https
>>>>>>> 9b533b26

import (
	"crypto/tls"
	"io/ioutil"

	"github.com/prometheus/common/log"
	"gopkg.in/yaml.v2"
)

<<<<<<< HEAD
type config struct {
	TLSConfig TLSStruct `yaml:"tlsConfig"`
	TestString string `yaml:"testString"`
}

type TLSStruct {
	Certificates                interface{} `yaml:"certificates"`
	NameToCertificate           interface{} `yaml:"nameToCertificate"`
	GetCertificate              interface{} `yaml:"getCertificate"`
	GetClientCertificate        interface{} `yaml:"getClientCertificate"`
        GetConfigForClient          interface{} `yaml:"getConfigForClient"`
        VerifyPeerCertificate       interface{} `yaml:"verifyPeerCertificate"`
        RootCAs                     interface{} `yaml:"rootCAs"`
        NextProtos                  interface{} `yaml:"nextProtos"`
        ServerName                  string      `yaml:"serverName"`
        ClientAuth                  interface{} `yaml:"clientAuth"`
        ClientCAs                   interface{} `yaml:"clientCAs"`
        InsecureSkipVerify          bool        `yaml:"insecureSkipVerify"`
        CipherSuites                interface{} `yaml:"cipherSuites"`
        PreferServerCipherSuites    interface{} `yaml:"preferServerCipherSuites"`
        SessionTicketsDisabled      interface{} `yaml:"sessionTicketsDisabled"`
        SessionTicketKey            interface{} `yaml:"sessionTicketKey"`
        ClientSessionCache          interface{} `yaml:"clientSessionCache"`
        MinVersion                  interface{} `yaml:"minVersion"`
        MaxVersion                  interface{} `yaml:"maxVersion"`
        CurvePreferences            interface{} `yaml:"curvePreferences"`
        DynamicRecordSizingDisabled interface{} `yaml:"dynamicRecordSizingDisabled"`
        Renegotiation               interface{} `yaml:"renegotiation"`
}

func GetTLSConfig(c func(*tls.ClientHelloInfo)(*tls.Certificate, error))(*tls.Config) {
	var tlsc config
	tlsc.YamlIn("https/tls2.yml")
//	if err != nil {
//		log.Fatalf("BROKEN YAML")
//       }	
	tlsc.TLSConfig.GetCertificate = c
	
//	tlsc := &tls.Config{
//		GetCertificate: c,
//		ClientAuth: tls.RequireAndVerifyClientCert,
//	}
	tlsc.TLSConfig.BuildNameToCertificate()	
 	return  &tlsc.TLSConfig 
}
func NewConfig(cfg *config) (*tls.Config, error){
	
}

func (cfg *config) YamlIn(fileName string)(*config){
	var defaultC config
=======
func GetTLSConfig(cert, key string) *tls.Config {
	tlsc := &tls.Config{
		GetCertificate: func(*tls.ClientHelloInfo) (*tls.Certificate, error) {
			cert, err := tls.LoadX509KeyPair(cert, key)
			if err != nil {
				return nil, err
			}
			return &cert, nil
		},
		//		ClientAuth: tls.RequireAndVerifyClientCert,
>>>>>>> 9b533b26

	content, err := ioutil.ReadFile(fileName)
	if err != nil {
		log.Infof("Failed to read file")
		return &defaultC
	}
	 	
	err = yaml.Unmarshal(content, cfg)
	if err != nil {
		return &defaultC
	}
<<<<<<< HEAD
	log.Infoln(cfg.TestString)
	return cfg
=======
	tlsc.BuildNameToCertificate()
	return tlsc
>>>>>>> 9b533b26
}<|MERGE_RESOLUTION|>--- conflicted
+++ resolved
@@ -1,8 +1,4 @@
-<<<<<<< HEAD
-package https 
-=======
 package https
->>>>>>> 9b533b26
 
 import (
 	"crypto/tls"
@@ -12,59 +8,45 @@
 	"gopkg.in/yaml.v2"
 )
 
-<<<<<<< HEAD
 type config struct {
 	TLSConfig TLSStruct `yaml:"tlsConfig"`
 	TestString string `yaml:"testString"`
 }
 
-type TLSStruct {
-	Certificates                interface{} `yaml:"certificates"`
-	NameToCertificate           interface{} `yaml:"nameToCertificate"`
-	GetCertificate              interface{} `yaml:"getCertificate"`
-	GetClientCertificate        interface{} `yaml:"getClientCertificate"`
-        GetConfigForClient          interface{} `yaml:"getConfigForClient"`
-        VerifyPeerCertificate       interface{} `yaml:"verifyPeerCertificate"`
-        RootCAs                     interface{} `yaml:"rootCAs"`
-        NextProtos                  interface{} `yaml:"nextProtos"`
-        ServerName                  string      `yaml:"serverName"`
-        ClientAuth                  interface{} `yaml:"clientAuth"`
-        ClientCAs                   interface{} `yaml:"clientCAs"`
-        InsecureSkipVerify          bool        `yaml:"insecureSkipVerify"`
-        CipherSuites                interface{} `yaml:"cipherSuites"`
-        PreferServerCipherSuites    interface{} `yaml:"preferServerCipherSuites"`
-        SessionTicketsDisabled      interface{} `yaml:"sessionTicketsDisabled"`
-        SessionTicketKey            interface{} `yaml:"sessionTicketKey"`
-        ClientSessionCache          interface{} `yaml:"clientSessionCache"`
-        MinVersion                  interface{} `yaml:"minVersion"`
-        MaxVersion                  interface{} `yaml:"maxVersion"`
-        CurvePreferences            interface{} `yaml:"curvePreferences"`
-        DynamicRecordSizingDisabled interface{} `yaml:"dynamicRecordSizingDisabled"`
-        Renegotiation               interface{} `yaml:"renegotiation"`
+type TLSStruct struct {
+        RootCAs	interface{} `yaml:"rootCAs"`
+        ServerName	string      `yaml:"serverName"`
+        ClientAuth	interface{} `yaml:"clientAuth"`
+        ClientCAs	interface{} `yaml:"clientCAs"`
+        InsecureSkipVerify	bool	`yaml:"insecureSkipVerify"`
+        CipherSuites	[]uint16 `yaml:"cipherSuites"`
+        PreferServerCipherSuites	bool	`yaml:"preferServerCipherSuites"`
+        MinVersion	uint16	`yaml:"minVersion"`
+        MaxVersion	uint16	`yaml:"maxVersion"`
 }
 
-func GetTLSConfig(c func(*tls.ClientHelloInfo)(*tls.Certificate, error))(*tls.Config) {
-	var tlsc config
-	tlsc.YamlIn("https/tls2.yml")
+//func GetTLSConfig(c func(*tls.ClientHelloInfo)(*tls.Certificate, error))(*tls.Config) {
+//	var tlsc config
+//	tlsc.YamlIn("https/tls2.yml")
 //	if err != nil {
 //		log.Fatalf("BROKEN YAML")
 //       }	
-	tlsc.TLSConfig.GetCertificate = c
-	
+//	tlsc.TLSConfig.GetCertificate = c
+//	
 //	tlsc := &tls.Config{
 //		GetCertificate: c,
 //		ClientAuth: tls.RequireAndVerifyClientCert,
 //	}
-	tlsc.TLSConfig.BuildNameToCertificate()	
- 	return  &tlsc.TLSConfig 
-}
-func NewConfig(cfg *config) (*tls.Config, error){
-	
-}
+//	tlsc.TLSConfig.BuildNameToCertificate()	
+// 	return  &tlsc.TLSConfig 
+//}
 
-func (cfg *config) YamlIn(fileName string)(*config){
-	var defaultC config
-=======
+//func NewConfig(cfg *config) (*tls.Config, error){
+//	tlsConfig := &tls.Config{
+//		
+//	}
+//}
+
 func GetTLSConfig(cert, key string) *tls.Config {
 	tlsc := &tls.Config{
 		GetCertificate: func(*tls.ClientHelloInfo) (*tls.Certificate, error) {
@@ -75,23 +57,30 @@
 			return &cert, nil
 		},
 		//		ClientAuth: tls.RequireAndVerifyClientCert,
->>>>>>> 9b533b26
+	}
+	tlsc, err := LoadConfigFromYaml(tlsc, "https/tls2.yml")
+	if err != nil {
+		log.Fatalf("Config failed to load from Yaml")
+	}
+	tlsc.BuildNameToCertificate()
+	return tlsc	
+}
 
+func LoadConfigFromYaml(cfg *tls.Config, fileName string)(*tls.Config, error){
+	
 	content, err := ioutil.ReadFile(fileName)
 	if err != nil {
 		log.Infof("Failed to read file")
-		return &defaultC
+		return cfg, err
 	}
-	 	
-	err = yaml.Unmarshal(content, cfg)
+	c := &config{}
+	err = yaml.Unmarshal(content, c)
 	if err != nil {
-		return &defaultC
+		
+		return cfg, err
 	}
-<<<<<<< HEAD
-	log.Infoln(cfg.TestString)
-	return cfg
-=======
-	tlsc.BuildNameToCertificate()
-	return tlsc
->>>>>>> 9b533b26
+
+	log.Infoln(c.TestString)
+	log.Infoln(c.TLSConfig.ServerName)
+	return cfg, nil 
 }