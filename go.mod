module github.com/prometheus/node_exporter

go 1.17

require (
	github.com/beevik/ntp v0.3.0
	github.com/coreos/go-systemd/v22 v22.3.2
	github.com/dennwc/btrfs v0.0.0-20220403080356-b3db0b2dedac
	github.com/ema/qdisc v0.0.0-20200603082823-62d0308e3e00
	github.com/go-kit/log v0.2.1
	github.com/godbus/dbus/v5 v5.1.0
	github.com/hashicorp/go-envparse v0.0.0-20200406174449-d9cfd743a15e
	github.com/hodgesds/perf-utils v0.5.1
	github.com/illumos/go-kstat v0.0.0-20210513183136-173c9b0a9973
	github.com/josharian/native v1.0.0
	github.com/jsimonetti/rtnetlink v1.2.2
	github.com/lufia/iostat v1.2.1
	github.com/mattn/go-xmlrpc v0.0.3
	github.com/mdlayher/netlink v1.6.2
	github.com/mdlayher/wifi v0.0.0-20220320220353-954ff73a19a5
	github.com/opencontainers/selinux v1.10.2
	github.com/prometheus/client_golang v1.13.0
	github.com/prometheus/client_model v0.2.0
	github.com/prometheus/common v0.37.0
	github.com/prometheus/exporter-toolkit v0.7.1
	github.com/prometheus/procfs v0.8.0
	github.com/safchain/ethtool v0.2.0
	github.com/soundcloud/go-runit v0.0.0-20150630195641-06ad41a06c4a
	golang.org/x/sys v0.0.0-20220728004956-3c1f35247d10
	gopkg.in/alecthomas/kingpin.v2 v2.2.6
)

require (
	github.com/alecthomas/template v0.0.0-20190718012654-fb15b899a751 // indirect
	github.com/alecthomas/units v0.0.0-20190924025748-f65c72e2690d // indirect
	github.com/beorn7/perks v1.0.1 // indirect
	github.com/cespare/xxhash/v2 v2.1.2 // indirect
	github.com/davecgh/go-spew v1.1.1 // indirect
	github.com/dennwc/ioctl v1.0.0 // indirect
	github.com/go-logfmt/logfmt v0.5.1 // indirect
	github.com/golang/protobuf v1.5.2 // indirect
<<<<<<< HEAD
	github.com/google/go-cmp v0.5.8 // indirect
=======
	github.com/google/go-cmp v0.5.9 // indirect
	github.com/josharian/native v1.0.0 // indirect
>>>>>>> bb63f4f6
	github.com/jpillora/backoff v1.0.0 // indirect
	github.com/matttproud/golang_protobuf_extensions v1.0.1 // indirect
	github.com/mdlayher/genetlink v1.2.0 // indirect
	github.com/mdlayher/socket v0.2.3 // indirect
	github.com/mwitkow/go-conntrack v0.0.0-20190716064945-2f068394615f // indirect
	github.com/pkg/errors v0.9.1 // indirect
	github.com/siebenmann/go-kstat v0.0.0-20210513183136-173c9b0a9973 // indirect
	go.uber.org/atomic v1.7.0 // indirect
	go.uber.org/multierr v1.6.0 // indirect
	golang.org/x/crypto v0.0.0-20220314234659-1baeb1ce4c0b // indirect
	golang.org/x/net v0.0.0-20220923203811-8be639271d50 // indirect
	golang.org/x/oauth2 v0.0.0-20220223155221-ee480838109b // indirect
	golang.org/x/sync v0.0.0-20220923202941-7f9b1623fab7 // indirect
	golang.org/x/text v0.3.7 // indirect
	google.golang.org/appengine v1.6.6 // indirect
	google.golang.org/protobuf v1.28.1 // indirect
	gopkg.in/yaml.v2 v2.4.0 // indirect
)<|MERGE_RESOLUTION|>--- conflicted
+++ resolved
@@ -39,12 +39,7 @@
 	github.com/dennwc/ioctl v1.0.0 // indirect
 	github.com/go-logfmt/logfmt v0.5.1 // indirect
 	github.com/golang/protobuf v1.5.2 // indirect
-<<<<<<< HEAD
-	github.com/google/go-cmp v0.5.8 // indirect
-=======
 	github.com/google/go-cmp v0.5.9 // indirect
-	github.com/josharian/native v1.0.0 // indirect
->>>>>>> bb63f4f6
 	github.com/jpillora/backoff v1.0.0 // indirect
 	github.com/matttproud/golang_protobuf_extensions v1.0.1 // indirect
 	github.com/mdlayher/genetlink v1.2.0 // indirect
