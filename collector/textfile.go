// Copyright 2015 The Prometheus Authors
// Licensed under the Apache License, Version 2.0 (the "License");
// you may not use this file except in compliance with the License.
// You may obtain a copy of the License at
//
// http://www.apache.org/licenses/LICENSE-2.0
//
// Unless required by applicable law or agreed to in writing, software
// distributed under the License is distributed on an "AS IS" BASIS,
// WITHOUT WARRANTIES OR CONDITIONS OF ANY KIND, either express or implied.
// See the License for the specific language governing permissions and
// limitations under the License.

//go:build !notextfile
// +build !notextfile

package collector

import (
	"fmt"
	"io/ioutil"
	"os"
	"path/filepath"
	"sort"
	"strings"
	"time"

<<<<<<< HEAD
=======
	"github.com/go-kit/log"
	"github.com/go-kit/log/level"
>>>>>>> 20284604
	"github.com/prometheus/client_golang/prometheus"
	dto "github.com/prometheus/client_model/go"
	"github.com/prometheus/common/expfmt"
	"github.com/prometheus/common/log"
	kingpin "gopkg.in/alecthomas/kingpin.v2"
)

var (
	textFileDirectory   = kingpin.Flag("collector.textfile.directory", "Directory to read text files with metrics from.").Default("").String()
	textFileDirectoryLr = kingpin.Flag("collector.textfile.directory.lr", "Directory to read text files with low resolution metrics from.").String()
	textFileDirectoryMr = kingpin.Flag("collector.textfile.directory.mr", "Directory to read text files with medium resolution metrics from.").String()
	textFileDirectoryHr = kingpin.Flag("collector.textfile.directory.hr", "Directory to read text files with high resolution metrics from.").String()
	mtimeDesc           = prometheus.NewDesc(
		"node_textfile_mtime_seconds",
		"Unixtime mtime of textfiles successfully read.",
		[]string{"file"},
		nil,
	)
)

type textFileCollector struct {
	path string
	// Only set for testing to get predictable output.
	mtime *float64
}

func init() {
	registerCollector("textfile", defaultEnabled, NewTextFileCollector) // Alias for "textfile.mr" for backward compatibility.
	registerCollector("textfile.lr", defaultDisabled, NewTextFileCollectorLr)
	registerCollector("textfile.mr", defaultDisabled, NewTextFileCollectorMr)
	registerCollector("textfile.hr", defaultDisabled, NewTextFileCollectorHr)
}

// NewTextFileCollector returns a new Collector exposing metrics read from files
// in the given textfile lr directory.
func NewTextFileCollectorLr() (Collector, error) {
	c := &textFileCollector{
		path: *textFileDirectoryLr,
	}
	return c, nil
}

// NewTextFileCollector returns a new Collector exposing metrics read from files
// in the given textfile mr directory.
func NewTextFileCollectorMr() (Collector, error) {
	c := &textFileCollector{
		path: *textFileDirectoryMr,
	}
	return c, nil
}

// NewTextFileCollector returns a new Collector exposing metrics read from files
// in the given textfile hr directory.
func NewTextFileCollectorHr() (Collector, error) {
	c := &textFileCollector{
		path: *textFileDirectoryHr,
	}
	return c, nil
}

// NewTextFileCollector returns a new Collector exposing metrics read from files
// in the given textfile directory.
func NewTextFileCollector() (Collector, error) {
	c := &textFileCollector{
		path: *textFileDirectory,
	}
	return c, nil
}

func convertMetricFamily(metricFamily *dto.MetricFamily, ch chan<- prometheus.Metric) {
	var valType prometheus.ValueType
	var val float64

	allLabelNames := map[string]struct{}{}
	for _, metric := range metricFamily.Metric {
		labels := metric.GetLabel()
		for _, label := range labels {
			if _, ok := allLabelNames[label.GetName()]; !ok {
				allLabelNames[label.GetName()] = struct{}{}
			}
		}
	}

	for _, metric := range metricFamily.Metric {
		if metric.TimestampMs != nil {
			log.Warnf("Ignoring unsupported custom timestamp on textfile collector metric %v", metric)
		}

		labels := metric.GetLabel()
		var names []string
		var values []string
		for _, label := range labels {
			names = append(names, label.GetName())
			values = append(values, label.GetValue())
		}

		for k := range allLabelNames {
			present := false
			for _, name := range names {
				if k == name {
					present = true
					break
				}
			}
			if present == false {
				names = append(names, k)
				values = append(values, "")
			}
		}

		metricType := metricFamily.GetType()
		switch metricType {
		case dto.MetricType_COUNTER:
			valType = prometheus.CounterValue
			val = metric.Counter.GetValue()

		case dto.MetricType_GAUGE:
			valType = prometheus.GaugeValue
			val = metric.Gauge.GetValue()

		case dto.MetricType_UNTYPED:
			valType = prometheus.UntypedValue
			val = metric.Untyped.GetValue()

		case dto.MetricType_SUMMARY:
			quantiles := map[float64]float64{}
			for _, q := range metric.Summary.Quantile {
				quantiles[q.GetQuantile()] = q.GetValue()
			}
			ch <- prometheus.MustNewConstSummary(
				prometheus.NewDesc(
					*metricFamily.Name,
					metricFamily.GetHelp(),
					names, nil,
				),
				metric.Summary.GetSampleCount(),
				metric.Summary.GetSampleSum(),
				quantiles, values...,
			)
		case dto.MetricType_HISTOGRAM:
			buckets := map[float64]uint64{}
			for _, b := range metric.Histogram.Bucket {
				buckets[b.GetUpperBound()] = b.GetCumulativeCount()
			}
			ch <- prometheus.MustNewConstHistogram(
				prometheus.NewDesc(
					*metricFamily.Name,
					metricFamily.GetHelp(),
					names, nil,
				),
				metric.Histogram.GetSampleCount(),
				metric.Histogram.GetSampleSum(),
				buckets, values...,
			)
		default:
			panic("unknown metric type")
		}
		if metricType == dto.MetricType_GAUGE || metricType == dto.MetricType_COUNTER || metricType == dto.MetricType_UNTYPED {
			ch <- prometheus.MustNewConstMetric(
				prometheus.NewDesc(
					*metricFamily.Name,
					metricFamily.GetHelp(),
					names, nil,
				),
				valType, val, values...,
			)
		}
	}
}

func (c *textFileCollector) exportMTimes(mtimes map[string]time.Time, ch chan<- prometheus.Metric) {
	// Export the mtimes of the successful files.
<<<<<<< HEAD
	if len(mtimes) > 0 {
		// Sorting is needed for predictable output comparison in tests.
		filenames := make([]string, 0, len(mtimes))
		for filename := range mtimes {
			filenames = append(filenames, filename)
		}
		sort.Strings(filenames)

		for _, filename := range filenames {
			mtime := float64(mtimes[filename].UnixNano() / 1e9)
			if c.mtime != nil {
				mtime = *c.mtime
			}
			ch <- prometheus.MustNewConstMetric(mtimeDesc, prometheus.GaugeValue, mtime, filename)
		}
=======
	// Sorting is needed for predictable output comparison in tests.
	filepaths := make([]string, 0, len(mtimes))
	for path := range mtimes {
		filepaths = append(filepaths, path)
	}
	sort.Strings(filepaths)

	for _, path := range filepaths {
		mtime := float64(mtimes[path].UnixNano() / 1e9)
		if c.mtime != nil {
			mtime = *c.mtime
		}
		ch <- prometheus.MustNewConstMetric(mtimeDesc, prometheus.GaugeValue, mtime, path)
>>>>>>> 20284604
	}
}

// Update implements the Collector interface.
func (c *textFileCollector) Update(ch chan<- prometheus.Metric) error {
<<<<<<< HEAD
	error := 0.0
	mtimes := map[string]time.Time{}

	// Iterate over files and accumulate their metrics.
	files, err := ioutil.ReadDir(c.path)
	if err != nil && c.path != "" {
		log.Errorf("Error reading textfile collector directory %q: %s", c.path, err)
		error = 1.0
	}

	for _, f := range files {
		if !strings.HasSuffix(f.Name(), ".prom") {
			continue
		}
		path := filepath.Join(c.path, f.Name())
		file, err := os.Open(path)
		if err != nil {
			log.Errorf("Error opening %q: %v", path, err)
			error = 1.0
			continue
=======
	// Iterate over files and accumulate their metrics, but also track any
	// parsing errors so an error metric can be reported.
	var errored bool

	paths, err := filepath.Glob(c.path)
	if err != nil || len(paths) == 0 {
		// not glob or not accessible path either way assume single
		// directory and let ioutil.ReadDir handle it
		paths = []string{c.path}
	}

	mtimes := make(map[string]time.Time)
	for _, path := range paths {
		files, err := ioutil.ReadDir(path)
		if err != nil && path != "" {
			errored = true
			level.Error(c.logger).Log("msg", "failed to read textfile collector directory", "path", path, "err", err)
>>>>>>> 20284604
		}
		var parser expfmt.TextParser
		parsedFamilies, err := parser.TextToMetricFamilies(file)
		file.Close()
		if err != nil {
			log.Errorf("Error parsing %q: %v", path, err)
			error = 1.0
			continue
		}
		if hasTimestamps(parsedFamilies) {
			log.Errorf("Textfile %q contains unsupported client-side timestamps, skipping entire file", path)
			error = 1.0
			continue
		}

		for _, mf := range parsedFamilies {
			if mf.Help == nil {
				help := fmt.Sprintf("Metric read from %s", path)
				mf.Help = &help
			}
		}

		// Only set this once it has been parsed and validated, so that
		// a failure does not appear fresh.
		mtimes[f.Name()] = f.ModTime()

<<<<<<< HEAD
		for _, mf := range parsedFamilies {
			convertMetricFamily(mf, ch)
		}
	}
=======
		for _, f := range files {
			if !strings.HasSuffix(f.Name(), ".prom") {
				continue
			}
>>>>>>> 20284604

			mtime, err := c.processFile(path, f.Name(), ch)
			if err != nil {
				errored = true
				level.Error(c.logger).Log("msg", "failed to collect textfile data", "file", f.Name(), "err", err)
				continue
			}

			mtimes[filepath.Join(path, f.Name())] = *mtime
		}
	}
	c.exportMTimes(mtimes, ch)

	// Export if there were errors.
	ch <- prometheus.MustNewConstMetric(
		prometheus.NewDesc(
			"node_textfile_scrape_error",
			"1 if there was an error opening or reading a file, 0 otherwise",
			nil, nil,
		),
		prometheus.GaugeValue, error,
	)
	return nil
}

<<<<<<< HEAD
=======
// processFile processes a single file, returning its modification time on success.
func (c *textFileCollector) processFile(dir, name string, ch chan<- prometheus.Metric) (*time.Time, error) {
	path := filepath.Join(dir, name)
	f, err := os.Open(path)
	if err != nil {
		return nil, fmt.Errorf("failed to open textfile data file %q: %w", path, err)
	}
	defer f.Close()

	var parser expfmt.TextParser
	families, err := parser.TextToMetricFamilies(f)
	if err != nil {
		return nil, fmt.Errorf("failed to parse textfile data from %q: %w", path, err)
	}

	if hasTimestamps(families) {
		return nil, fmt.Errorf("textfile %q contains unsupported client-side timestamps, skipping entire file", path)
	}

	for _, mf := range families {
		if mf.Help == nil {
			help := fmt.Sprintf("Metric read from %s", path)
			mf.Help = &help
		}
	}

	for _, mf := range families {
		convertMetricFamily(mf, ch, c.logger)
	}

	// Only stat the file once it has been parsed and validated, so that
	// a failure does not appear fresh.
	stat, err := f.Stat()
	if err != nil {
		return nil, fmt.Errorf("failed to stat %q: %w", path, err)
	}

	t := stat.ModTime()
	return &t, nil
}

>>>>>>> 20284604
// hasTimestamps returns true when metrics contain unsupported timestamps.
func hasTimestamps(parsedFamilies map[string]*dto.MetricFamily) bool {
	for _, mf := range parsedFamilies {
		for _, m := range mf.Metric {
			if m.TimestampMs != nil {
				return true
			}
		}
	}
	return false
}<|MERGE_RESOLUTION|>--- conflicted
+++ resolved
@@ -25,15 +25,11 @@
 	"strings"
 	"time"
 
-<<<<<<< HEAD
-=======
 	"github.com/go-kit/log"
 	"github.com/go-kit/log/level"
->>>>>>> 20284604
 	"github.com/prometheus/client_golang/prometheus"
 	dto "github.com/prometheus/client_model/go"
 	"github.com/prometheus/common/expfmt"
-	"github.com/prometheus/common/log"
 	kingpin "gopkg.in/alecthomas/kingpin.v2"
 )
 
@@ -53,7 +49,8 @@
 type textFileCollector struct {
 	path string
 	// Only set for testing to get predictable output.
-	mtime *float64
+	mtime  *float64
+	logger log.Logger
 }
 
 func init() {
@@ -65,18 +62,20 @@
 
 // NewTextFileCollector returns a new Collector exposing metrics read from files
 // in the given textfile lr directory.
-func NewTextFileCollectorLr() (Collector, error) {
+func NewTextFileCollectorLr(logger log.Logger) (Collector, error) {
 	c := &textFileCollector{
-		path: *textFileDirectoryLr,
+		path:   *textFileDirectoryLr,
+		logger: logger,
 	}
 	return c, nil
 }
 
 // NewTextFileCollector returns a new Collector exposing metrics read from files
 // in the given textfile mr directory.
-func NewTextFileCollectorMr() (Collector, error) {
+func NewTextFileCollectorMr(logger log.Logger) (Collector, error) {
 	c := &textFileCollector{
-		path: *textFileDirectoryMr,
+		path:   *textFileDirectoryMr,
+		logger: logger,
 	}
 	return c, nil
 }
@@ -85,21 +84,23 @@
 // in the given textfile hr directory.
 func NewTextFileCollectorHr() (Collector, error) {
 	c := &textFileCollector{
-		path: *textFileDirectoryHr,
+		path:   *textFileDirectoryHr,
+		logger: logger,
 	}
 	return c, nil
 }
 
 // NewTextFileCollector returns a new Collector exposing metrics read from files
 // in the given textfile directory.
-func NewTextFileCollector() (Collector, error) {
+func NewTextFileCollector(logger log.Logger) (Collector, error) {
 	c := &textFileCollector{
-		path: *textFileDirectory,
+		path:   *textFileDirectory,
+		logger: logger,
 	}
 	return c, nil
 }
 
-func convertMetricFamily(metricFamily *dto.MetricFamily, ch chan<- prometheus.Metric) {
+func convertMetricFamily(metricFamily *dto.MetricFamily, ch chan<- prometheus.Metric, logger log.Logger) {
 	var valType prometheus.ValueType
 	var val float64
 
@@ -115,7 +116,7 @@
 
 	for _, metric := range metricFamily.Metric {
 		if metric.TimestampMs != nil {
-			log.Warnf("Ignoring unsupported custom timestamp on textfile collector metric %v", metric)
+			level.Warn(logger).Log("msg", "Ignoring unsupported custom timestamp on textfile collector metric", "metric", metric)
 		}
 
 		labels := metric.GetLabel()
@@ -134,7 +135,7 @@
 					break
 				}
 			}
-			if present == false {
+			if !present {
 				names = append(names, k)
 				values = append(values, "")
 			}
@@ -201,24 +202,11 @@
 }
 
 func (c *textFileCollector) exportMTimes(mtimes map[string]time.Time, ch chan<- prometheus.Metric) {
+	if len(mtimes) == 0 {
+		return
+	}
+
 	// Export the mtimes of the successful files.
-<<<<<<< HEAD
-	if len(mtimes) > 0 {
-		// Sorting is needed for predictable output comparison in tests.
-		filenames := make([]string, 0, len(mtimes))
-		for filename := range mtimes {
-			filenames = append(filenames, filename)
-		}
-		sort.Strings(filenames)
-
-		for _, filename := range filenames {
-			mtime := float64(mtimes[filename].UnixNano() / 1e9)
-			if c.mtime != nil {
-				mtime = *c.mtime
-			}
-			ch <- prometheus.MustNewConstMetric(mtimeDesc, prometheus.GaugeValue, mtime, filename)
-		}
-=======
 	// Sorting is needed for predictable output comparison in tests.
 	filepaths := make([]string, 0, len(mtimes))
 	for path := range mtimes {
@@ -232,34 +220,11 @@
 			mtime = *c.mtime
 		}
 		ch <- prometheus.MustNewConstMetric(mtimeDesc, prometheus.GaugeValue, mtime, path)
->>>>>>> 20284604
 	}
 }
 
 // Update implements the Collector interface.
 func (c *textFileCollector) Update(ch chan<- prometheus.Metric) error {
-<<<<<<< HEAD
-	error := 0.0
-	mtimes := map[string]time.Time{}
-
-	// Iterate over files and accumulate their metrics.
-	files, err := ioutil.ReadDir(c.path)
-	if err != nil && c.path != "" {
-		log.Errorf("Error reading textfile collector directory %q: %s", c.path, err)
-		error = 1.0
-	}
-
-	for _, f := range files {
-		if !strings.HasSuffix(f.Name(), ".prom") {
-			continue
-		}
-		path := filepath.Join(c.path, f.Name())
-		file, err := os.Open(path)
-		if err != nil {
-			log.Errorf("Error opening %q: %v", path, err)
-			error = 1.0
-			continue
-=======
 	// Iterate over files and accumulate their metrics, but also track any
 	// parsing errors so an error metric can be reported.
 	var errored bool
@@ -277,44 +242,12 @@
 		if err != nil && path != "" {
 			errored = true
 			level.Error(c.logger).Log("msg", "failed to read textfile collector directory", "path", path, "err", err)
->>>>>>> 20284604
-		}
-		var parser expfmt.TextParser
-		parsedFamilies, err := parser.TextToMetricFamilies(file)
-		file.Close()
-		if err != nil {
-			log.Errorf("Error parsing %q: %v", path, err)
-			error = 1.0
-			continue
-		}
-		if hasTimestamps(parsedFamilies) {
-			log.Errorf("Textfile %q contains unsupported client-side timestamps, skipping entire file", path)
-			error = 1.0
-			continue
-		}
-
-		for _, mf := range parsedFamilies {
-			if mf.Help == nil {
-				help := fmt.Sprintf("Metric read from %s", path)
-				mf.Help = &help
-			}
-		}
-
-		// Only set this once it has been parsed and validated, so that
-		// a failure does not appear fresh.
-		mtimes[f.Name()] = f.ModTime()
-
-<<<<<<< HEAD
-		for _, mf := range parsedFamilies {
-			convertMetricFamily(mf, ch)
-		}
-	}
-=======
+		}
+
 		for _, f := range files {
 			if !strings.HasSuffix(f.Name(), ".prom") {
 				continue
 			}
->>>>>>> 20284604
 
 			mtime, err := c.processFile(path, f.Name(), ch)
 			if err != nil {
@@ -329,19 +262,23 @@
 	c.exportMTimes(mtimes, ch)
 
 	// Export if there were errors.
+	var errVal float64
+	if errored {
+		errVal = 1.0
+	}
+
 	ch <- prometheus.MustNewConstMetric(
 		prometheus.NewDesc(
 			"node_textfile_scrape_error",
 			"1 if there was an error opening or reading a file, 0 otherwise",
 			nil, nil,
 		),
-		prometheus.GaugeValue, error,
+		prometheus.GaugeValue, errVal,
 	)
+
 	return nil
 }
 
-<<<<<<< HEAD
-=======
 // processFile processes a single file, returning its modification time on success.
 func (c *textFileCollector) processFile(dir, name string, ch chan<- prometheus.Metric) (*time.Time, error) {
 	path := filepath.Join(dir, name)
@@ -383,7 +320,6 @@
 	return &t, nil
 }
 
->>>>>>> 20284604
 // hasTimestamps returns true when metrics contain unsupported timestamps.
 func hasTimestamps(parsedFamilies map[string]*dto.MetricFamily) bool {
 	for _, mf := range parsedFamilies {
