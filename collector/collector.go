// Copyright 2015 The Prometheus Authors
// Licensed under the Apache License, Version 2.0 (the "License");
// you may not use this file except in compliance with the License.
// You may obtain a copy of the License at
//
// http://www.apache.org/licenses/LICENSE-2.0
//
// Unless required by applicable law or agreed to in writing, software
// distributed under the License is distributed on an "AS IS" BASIS,
// WITHOUT WARRANTIES OR CONDITIONS OF ANY KIND, either express or implied.
// See the License for the specific language governing permissions and
// limitations under the License.

// Package collector includes all individual collectors to gather and export system metrics.
package collector

import (
	"errors"
	"fmt"
	"sync"
	"time"

	"github.com/go-kit/kit/log"
	"github.com/go-kit/kit/log/level"
	"github.com/prometheus/client_golang/prometheus"
<<<<<<< HEAD
	"github.com/prometheus/common/log"
	kingpin "gopkg.in/alecthomas/kingpin.v2"
=======
	"gopkg.in/alecthomas/kingpin.v2"
>>>>>>> 3e1b0f1b
)

// Namespace defines the common namespace to be used by all metrics.
const namespace = "node"

var (
	scrapeDurationDesc = prometheus.NewDesc(
		prometheus.BuildFQName(namespace, "scrape", "collector_duration_seconds"),
		"node_exporter: Duration of a collector scrape.",
		[]string{"collector"},
		nil,
	)
	scrapeSuccessDesc = prometheus.NewDesc(
		prometheus.BuildFQName(namespace, "scrape", "collector_success"),
		"node_exporter: Whether a collector succeeded.",
		[]string{"collector"},
		nil,
	)
)

const (
	defaultEnabled  = true
	defaultDisabled = false
)

var (
<<<<<<< HEAD
	factories        = make(map[string]func() (Collector, error))
	collectorState   = make(map[string]*bool)
	forcedCollectors = map[string]bool{} // collectors which have been explicitly enabled or disabled
=======
	factories      = make(map[string]func(logger log.Logger) (Collector, error))
	collectorState = make(map[string]*bool)
>>>>>>> 3e1b0f1b
)

func registerCollector(collector string, isDefaultEnabled bool, factory func(logger log.Logger) (Collector, error)) {
	var helpDefaultState string
	if isDefaultEnabled {
		helpDefaultState = "enabled"
	} else {
		helpDefaultState = "disabled"
	}

	flagName := fmt.Sprintf("collector.%s", collector)
	flagHelp := fmt.Sprintf("Enable the %s collector (default: %s).", collector, helpDefaultState)
	defaultValue := fmt.Sprintf("%v", isDefaultEnabled)

	flag := kingpin.Flag(flagName, flagHelp).Default(defaultValue).Action(collectorFlagAction(collector)).Bool()
	collectorState[collector] = flag

	factories[collector] = factory
}

// NodeCollector implements the prometheus.Collector interface.
type NodeCollector struct {
	Collectors map[string]Collector
	logger     log.Logger
}

// DisableDefaultCollectors sets the collector state to false for all collectors which
// have not been explicitly enabled on the command line.
func DisableDefaultCollectors() {
	for c := range collectorState {
		if _, ok := forcedCollectors[c]; !ok {
			*collectorState[c] = false
		}
	}
}

// collectorFlagAction generates a new action function for the given collector
// to track whether it has been explicitly enabled or disabled from the command line.
// A new action function is needed for each collector flag because the ParseContext
// does not contain information about which flag called the action.
// See: https://github.com/alecthomas/kingpin/issues/294
func collectorFlagAction(collector string) func(ctx *kingpin.ParseContext) error {
	return func(ctx *kingpin.ParseContext) error {
		forcedCollectors[collector] = true
		return nil
	}
}

// NewNodeCollector creates a new NodeCollector.
func NewNodeCollector(logger log.Logger, filters ...string) (*NodeCollector, error) {
	f := make(map[string]bool)
	for _, filter := range filters {
		enabled, exist := collectorState[filter]
		if !exist {
			return nil, fmt.Errorf("missing collector: %s", filter)
		}
		if !*enabled {
			return nil, fmt.Errorf("disabled collector: %s", filter)
		}
		f[filter] = true
	}
	collectors := make(map[string]Collector)
	for key, enabled := range collectorState {
		if *enabled {
			collector, err := factories[key](log.With(logger, "collector", key))
			if err != nil {
				return nil, err
			}
			if len(f) == 0 || f[key] {
				collectors[key] = collector
			}
		}
	}
	return &NodeCollector{Collectors: collectors, logger: logger}, nil
}

// Describe implements the prometheus.Collector interface.
func (n NodeCollector) Describe(ch chan<- *prometheus.Desc) {
	ch <- scrapeDurationDesc
	ch <- scrapeSuccessDesc
}

// Collect implements the prometheus.Collector interface.
func (n NodeCollector) Collect(ch chan<- prometheus.Metric) {
	wg := sync.WaitGroup{}
	wg.Add(len(n.Collectors))
	for name, c := range n.Collectors {
		go func(name string, c Collector) {
			execute(name, c, ch, n.logger)
			wg.Done()
		}(name, c)
	}
	wg.Wait()
}

func execute(name string, c Collector, ch chan<- prometheus.Metric, logger log.Logger) {
	begin := time.Now()
	err := c.Update(ch)
	duration := time.Since(begin)
	var success float64

	if err != nil {
		if IsNoDataError(err) {
			level.Debug(logger).Log("msg", "collector returned no data", "name", name, "duration_seconds", duration.Seconds(), "err", err)
		} else {
			level.Error(logger).Log("msg", "collector failed", "name", name, "duration_seconds", duration.Seconds(), "err", err)
		}
		success = 0
	} else {
		level.Debug(logger).Log("msg", "collector succeeded", "name", name, "duration_seconds", duration.Seconds())
		success = 1
	}
	ch <- prometheus.MustNewConstMetric(scrapeDurationDesc, prometheus.GaugeValue, duration.Seconds(), name)
	ch <- prometheus.MustNewConstMetric(scrapeSuccessDesc, prometheus.GaugeValue, success, name)
}

// Collector is the interface a collector has to implement.
type Collector interface {
	// Get new metrics and expose them via prometheus registry.
	Update(ch chan<- prometheus.Metric) error
}

type typedDesc struct {
	desc      *prometheus.Desc
	valueType prometheus.ValueType
}

func (d *typedDesc) mustNewConstMetric(value float64, labels ...string) prometheus.Metric {
	return prometheus.MustNewConstMetric(d.desc, d.valueType, value, labels...)
}

// ErrNoData indicates the collector found no data to collect, but had no other error.
var ErrNoData = errors.New("collector returned no data")

func IsNoDataError(err error) bool {
	return err == ErrNoData
}<|MERGE_RESOLUTION|>--- conflicted
+++ resolved
@@ -23,12 +23,7 @@
 	"github.com/go-kit/kit/log"
 	"github.com/go-kit/kit/log/level"
 	"github.com/prometheus/client_golang/prometheus"
-<<<<<<< HEAD
-	"github.com/prometheus/common/log"
 	kingpin "gopkg.in/alecthomas/kingpin.v2"
-=======
-	"gopkg.in/alecthomas/kingpin.v2"
->>>>>>> 3e1b0f1b
 )
 
 // Namespace defines the common namespace to be used by all metrics.
@@ -55,14 +50,9 @@
 )
 
 var (
-<<<<<<< HEAD
-	factories        = make(map[string]func() (Collector, error))
-	collectorState   = make(map[string]*bool)
-	forcedCollectors = map[string]bool{} // collectors which have been explicitly enabled or disabled
-=======
 	factories      = make(map[string]func(logger log.Logger) (Collector, error))
 	collectorState = make(map[string]*bool)
->>>>>>> 3e1b0f1b
+	forcedCollectors = map[string]bool{} // collectors which have been explicitly enabled or disabled
 )
 
 func registerCollector(collector string, isDefaultEnabled bool, factory func(logger log.Logger) (Collector, error)) {
