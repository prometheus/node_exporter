// Copyright 2017 The Prometheus Authors
// Licensed under the Apache License, Version 2.0 (the "License");
// you may not use this file except in compliance with the License.
// You may obtain a copy of the License at
//
// http://www.apache.org/licenses/LICENSE-2.0
//
// Unless required by applicable law or agreed to in writing, software
// distributed under the License is distributed on an "AS IS" BASIS,
// WITHOUT WARRANTIES OR CONDITIONS OF ANY KIND, either express or implied.
// See the License for the specific language governing permissions and
// limitations under the License.

package collector

import (
	"fmt"

	"github.com/prometheus/client_golang/prometheus"
	"github.com/prometheus/common/log"
	"github.com/prometheus/procfs"
)

var (
	// 64-bit float mantissa: https://en.wikipedia.org/wiki/Double-precision_floating-point_format
	float64Mantissa uint64 = 9007199254740992
)

type mountStatsCollector struct {
	// General statistics
	NFSAgeSecondsTotal *prometheus.Desc

	// Byte statistics
	NFSReadBytesTotal        *prometheus.Desc
	NFSWriteBytesTotal       *prometheus.Desc
	NFSDirectReadBytesTotal  *prometheus.Desc
	NFSDirectWriteBytesTotal *prometheus.Desc
	NFSTotalReadBytesTotal   *prometheus.Desc
	NFSTotalWriteBytesTotal  *prometheus.Desc
	NFSReadPagesTotal        *prometheus.Desc
	NFSWritePagesTotal       *prometheus.Desc

	// Per-operation statistics
	NFSOperationsRequestsTotal            *prometheus.Desc
	NFSOperationsTransmissionsTotal       *prometheus.Desc
	NFSOperationsMajorTimeoutsTotal       *prometheus.Desc
	NFSOperationsSentBytesTotal           *prometheus.Desc
	NFSOperationsReceivedBytesTotal       *prometheus.Desc
	NFSOperationsQueueTimeSecondsTotal    *prometheus.Desc
	NFSOperationsResponseTimeSecondsTotal *prometheus.Desc
	NFSOperationsRequestTimeSecondsTotal  *prometheus.Desc

	// Transport statistics
	NFSTransportBindTotal              *prometheus.Desc
	NFSTransportConnectTotal           *prometheus.Desc
	NFSTransportIdleTimeSeconds        *prometheus.Desc
	NFSTransportSendsTotal             *prometheus.Desc
	NFSTransportReceivesTotal          *prometheus.Desc
	NFSTransportBadTransactionIDsTotal *prometheus.Desc
	NFSTransportBacklogQueueTotal      *prometheus.Desc
	NFSTransportMaximumRPCSlots        *prometheus.Desc
	NFSTransportSendingQueueTotal      *prometheus.Desc
	NFSTransportPendingQueueTotal      *prometheus.Desc

	// Event statistics
	NFSEventInodeRevalidateTotal     *prometheus.Desc
	NFSEventDnodeRevalidateTotal     *prometheus.Desc
	NFSEventDataInvalidateTotal      *prometheus.Desc
	NFSEventAttributeInvalidateTotal *prometheus.Desc
	NFSEventVFSOpenTotal             *prometheus.Desc
	NFSEventVFSLookupTotal           *prometheus.Desc
	NFSEventVFSAccessTotal           *prometheus.Desc
	NFSEventVFSUpdatePageTotal       *prometheus.Desc
	NFSEventVFSReadPageTotal         *prometheus.Desc
	NFSEventVFSReadPagesTotal        *prometheus.Desc
	NFSEventVFSWritePageTotal        *prometheus.Desc
	NFSEventVFSWritePagesTotal       *prometheus.Desc
	NFSEventVFSGetdentsTotal         *prometheus.Desc
	NFSEventVFSSetattrTotal          *prometheus.Desc
	NFSEventVFSFlushTotal            *prometheus.Desc
	NFSEventVFSFsyncTotal            *prometheus.Desc
	NFSEventVFSLockTotal             *prometheus.Desc
	NFSEventVFSFileReleaseTotal      *prometheus.Desc
	NFSEventTruncationTotal          *prometheus.Desc
	NFSEventWriteExtensionTotal      *prometheus.Desc
	NFSEventSillyRenameTotal         *prometheus.Desc
	NFSEventShortReadTotal           *prometheus.Desc
	NFSEventShortWriteTotal          *prometheus.Desc
	NFSEventJukeboxDelayTotal        *prometheus.Desc
	NFSEventPNFSReadTotal            *prometheus.Desc
	NFSEventPNFSWriteTotal           *prometheus.Desc

	proc procfs.Proc
}

// used to uniquely identify an NFS mount to prevent duplicates
type nfsDeviceIdentifier struct {
	Device       string
	Protocol     string
	MountAddress string
}

func init() {
	registerCollector("mountstats", defaultDisabled, NewMountStatsCollector)
}

// NewMountStatsCollector returns a new Collector exposing NFS statistics.
func NewMountStatsCollector() (Collector, error) {
	fs, err := procfs.NewFS(*procPath)
	if err != nil {
		return nil, fmt.Errorf("failed to open procfs: %v", err)
	}

	proc, err := fs.Self()
	if err != nil {
		return nil, fmt.Errorf("failed to open /proc/self: %v", err)
	}

	const (
		// For the time being, only NFS statistics are available via this mechanism.
		subsystem = "mountstats_nfs"
	)

	var (
		labels   = []string{"export", "protocol", "mountaddr"}
		opLabels = []string{"export", "protocol", "mountaddr", "operation"}
	)

	return &mountStatsCollector{
		NFSAgeSecondsTotal: prometheus.NewDesc(
			prometheus.BuildFQName(namespace, subsystem, "age_seconds_total"),
			"The age of the NFS mount in seconds.",
			labels,
			nil,
		),

		NFSReadBytesTotal: prometheus.NewDesc(
			prometheus.BuildFQName(namespace, subsystem, "read_bytes_total"),
			"Number of bytes read using the read() syscall.",
			labels,
			nil,
		),

		NFSWriteBytesTotal: prometheus.NewDesc(
			prometheus.BuildFQName(namespace, subsystem, "write_bytes_total"),
			"Number of bytes written using the write() syscall.",
			labels,
			nil,
		),

		NFSDirectReadBytesTotal: prometheus.NewDesc(
			prometheus.BuildFQName(namespace, subsystem, "direct_read_bytes_total"),
			"Number of bytes read using the read() syscall in O_DIRECT mode.",
			labels,
			nil,
		),

		NFSDirectWriteBytesTotal: prometheus.NewDesc(
			prometheus.BuildFQName(namespace, subsystem, "direct_write_bytes_total"),
			"Number of bytes written using the write() syscall in O_DIRECT mode.",
			labels,
			nil,
		),

		NFSTotalReadBytesTotal: prometheus.NewDesc(
			prometheus.BuildFQName(namespace, subsystem, "total_read_bytes_total"),
			"Number of bytes read from the NFS server, in total.",
			labels,
			nil,
		),

		NFSTotalWriteBytesTotal: prometheus.NewDesc(
			prometheus.BuildFQName(namespace, subsystem, "total_write_bytes_total"),
			"Number of bytes written to the NFS server, in total.",
			labels,
			nil,
		),

		NFSReadPagesTotal: prometheus.NewDesc(
			prometheus.BuildFQName(namespace, subsystem, "read_pages_total"),
			"Number of pages read directly via mmap()'d files.",
			labels,
			nil,
		),

		NFSWritePagesTotal: prometheus.NewDesc(
			prometheus.BuildFQName(namespace, subsystem, "write_pages_total"),
			"Number of pages written directly via mmap()'d files.",
			labels,
			nil,
		),

		NFSTransportBindTotal: prometheus.NewDesc(
			prometheus.BuildFQName(namespace, subsystem, "transport_bind_total"),
			"Number of times the client has had to establish a connection from scratch to the NFS server.",
			labels,
			nil,
		),

		NFSTransportConnectTotal: prometheus.NewDesc(
			prometheus.BuildFQName(namespace, subsystem, "transport_connect_total"),
			"Number of times the client has made a TCP connection to the NFS server.",
			labels,
			nil,
		),

		NFSTransportIdleTimeSeconds: prometheus.NewDesc(
			prometheus.BuildFQName(namespace, subsystem, "transport_idle_time_seconds"),
			"Duration since the NFS mount last saw any RPC traffic, in seconds.",
			labels,
			nil,
		),

		NFSTransportSendsTotal: prometheus.NewDesc(
			prometheus.BuildFQName(namespace, subsystem, "transport_sends_total"),
			"Number of RPC requests for this mount sent to the NFS server.",
			labels,
			nil,
		),

		NFSTransportReceivesTotal: prometheus.NewDesc(
			prometheus.BuildFQName(namespace, subsystem, "transport_receives_total"),
			"Number of RPC responses for this mount received from the NFS server.",
			labels,
			nil,
		),

		NFSTransportBadTransactionIDsTotal: prometheus.NewDesc(
			prometheus.BuildFQName(namespace, subsystem, "transport_bad_transaction_ids_total"),
			"Number of times the NFS server sent a response with a transaction ID unknown to this client.",
			labels,
			nil,
		),

		NFSTransportBacklogQueueTotal: prometheus.NewDesc(
			prometheus.BuildFQName(namespace, subsystem, "transport_backlog_queue_total"),
			"Total number of items added to the RPC backlog queue.",
			labels,
			nil,
		),

		NFSTransportMaximumRPCSlots: prometheus.NewDesc(
			prometheus.BuildFQName(namespace, subsystem, "transport_maximum_rpc_slots"),
			"Maximum number of simultaneously active RPC requests ever used.",
			labels,
			nil,
		),

		NFSTransportSendingQueueTotal: prometheus.NewDesc(
			prometheus.BuildFQName(namespace, subsystem, "transport_sending_queue_total"),
			"Total number of items added to the RPC transmission sending queue.",
			labels,
			nil,
		),

		NFSTransportPendingQueueTotal: prometheus.NewDesc(
			prometheus.BuildFQName(namespace, subsystem, "transport_pending_queue_total"),
			"Total number of items added to the RPC transmission pending queue.",
			labels,
			nil,
		),

		NFSOperationsRequestsTotal: prometheus.NewDesc(
			prometheus.BuildFQName(namespace, subsystem, "operations_requests_total"),
			"Number of requests performed for a given operation.",
			opLabels,
			nil,
		),

		NFSOperationsTransmissionsTotal: prometheus.NewDesc(
			prometheus.BuildFQName(namespace, subsystem, "operations_transmissions_total"),
			"Number of times an actual RPC request has been transmitted for a given operation.",
			opLabels,
			nil,
		),

		NFSOperationsMajorTimeoutsTotal: prometheus.NewDesc(
			prometheus.BuildFQName(namespace, subsystem, "operations_major_timeouts_total"),
			"Number of times a request has had a major timeout for a given operation.",
			opLabels,
			nil,
		),

		NFSOperationsSentBytesTotal: prometheus.NewDesc(
			prometheus.BuildFQName(namespace, subsystem, "operations_sent_bytes_total"),
			"Number of bytes sent for a given operation, including RPC headers and payload.",
			opLabels,
			nil,
		),

		NFSOperationsReceivedBytesTotal: prometheus.NewDesc(
			prometheus.BuildFQName(namespace, subsystem, "operations_received_bytes_total"),
			"Number of bytes received for a given operation, including RPC headers and payload.",
			opLabels,
			nil,
		),

		NFSOperationsQueueTimeSecondsTotal: prometheus.NewDesc(
			prometheus.BuildFQName(namespace, subsystem, "operations_queue_time_seconds_total"),
			"Duration all requests spent queued for transmission for a given operation before they were sent, in seconds.",
			opLabels,
			nil,
		),

		NFSOperationsResponseTimeSecondsTotal: prometheus.NewDesc(
			prometheus.BuildFQName(namespace, subsystem, "operations_response_time_seconds_total"),
			"Duration all requests took to get a reply back after a request for a given operation was transmitted, in seconds.",
			opLabels,
			nil,
		),

		NFSOperationsRequestTimeSecondsTotal: prometheus.NewDesc(
			prometheus.BuildFQName(namespace, subsystem, "operations_request_time_seconds_total"),
			"Duration all requests took from when a request was enqueued to when it was completely handled for a given operation, in seconds.",
			opLabels,
			nil,
		),

		NFSEventInodeRevalidateTotal: prometheus.NewDesc(
			prometheus.BuildFQName(namespace, subsystem, "event_inode_revalidate_total"),
			"Number of times cached inode attributes are re-validated from the server.",
			labels,
			nil,
		),

		NFSEventDnodeRevalidateTotal: prometheus.NewDesc(
			prometheus.BuildFQName(namespace, subsystem, "event_dnode_revalidate_total"),
			"Number of times cached dentry nodes are re-validated from the server.",
			labels,
			nil,
		),

		NFSEventDataInvalidateTotal: prometheus.NewDesc(
			prometheus.BuildFQName(namespace, subsystem, "event_data_invalidate_total"),
			"Number of times an inode cache is cleared.",
			labels,
			nil,
		),

		NFSEventAttributeInvalidateTotal: prometheus.NewDesc(
			prometheus.BuildFQName(namespace, subsystem, "event_attribute_invalidate_total"),
			"Number of times cached inode attributes are invalidated.",
			labels,
			nil,
		),

		NFSEventVFSOpenTotal: prometheus.NewDesc(
			prometheus.BuildFQName(namespace, subsystem, "event_vfs_open_total"),
			"Number of times cached inode attributes are invalidated.",
			labels,
			nil,
		),

		NFSEventVFSLookupTotal: prometheus.NewDesc(
			prometheus.BuildFQName(namespace, subsystem, "event_vfs_lookup_total"),
			"Number of times a directory lookup has occurred.",
			labels,
			nil,
		),

		NFSEventVFSAccessTotal: prometheus.NewDesc(
			prometheus.BuildFQName(namespace, subsystem, "event_vfs_access_total"),
			"Number of times permissions have been checked.",
			labels,
			nil,
		),

		NFSEventVFSUpdatePageTotal: prometheus.NewDesc(
			prometheus.BuildFQName(namespace, subsystem, "event_vfs_update_page_total"),
			"Number of updates (and potential writes) to pages.",
			labels,
			nil,
		),

		NFSEventVFSReadPageTotal: prometheus.NewDesc(
			prometheus.BuildFQName(namespace, subsystem, "event_vfs_read_page_total"),
			"Number of pages read directly via mmap()'d files.",
			labels,
			nil,
		),

		NFSEventVFSReadPagesTotal: prometheus.NewDesc(
			prometheus.BuildFQName(namespace, subsystem, "event_vfs_read_pages_total"),
			"Number of times a group of pages have been read.",
			labels,
			nil,
		),

		NFSEventVFSWritePageTotal: prometheus.NewDesc(
			prometheus.BuildFQName(namespace, subsystem, "event_vfs_write_page_total"),
			"Number of pages written directly via mmap()'d files.",
			labels,
			nil,
		),

		NFSEventVFSWritePagesTotal: prometheus.NewDesc(
			prometheus.BuildFQName(namespace, subsystem, "event_vfs_write_pages_total"),
			"Number of times a group of pages have been written.",
			labels,
			nil,
		),

		NFSEventVFSGetdentsTotal: prometheus.NewDesc(
			prometheus.BuildFQName(namespace, subsystem, "event_vfs_getdents_total"),
			"Number of times directory entries have been read with getdents().",
			labels,
			nil,
		),

		NFSEventVFSSetattrTotal: prometheus.NewDesc(
			prometheus.BuildFQName(namespace, subsystem, "event_vfs_setattr_total"),
			"Number of times directory entries have been read with getdents().",
			labels,
			nil,
		),

		NFSEventVFSFlushTotal: prometheus.NewDesc(
			prometheus.BuildFQName(namespace, subsystem, "event_vfs_flush_total"),
			"Number of pending writes that have been forcefully flushed to the server.",
			labels,
			nil,
		),

		NFSEventVFSFsyncTotal: prometheus.NewDesc(
			prometheus.BuildFQName(namespace, subsystem, "event_vfs_fsync_total"),
			"Number of times fsync() has been called on directories and files.",
			labels,
			nil,
		),

		NFSEventVFSLockTotal: prometheus.NewDesc(
			prometheus.BuildFQName(namespace, subsystem, "event_vfs_lock_total"),
			"Number of times locking has been attempted on a file.",
			labels,
			nil,
		),

		NFSEventVFSFileReleaseTotal: prometheus.NewDesc(
			prometheus.BuildFQName(namespace, subsystem, "event_vfs_file_release_total"),
			"Number of times files have been closed and released.",
			labels,
			nil,
		),

		NFSEventTruncationTotal: prometheus.NewDesc(
			prometheus.BuildFQName(namespace, subsystem, "event_truncation_total"),
			"Number of times files have been truncated.",
			labels,
			nil,
		),

		NFSEventWriteExtensionTotal: prometheus.NewDesc(
			prometheus.BuildFQName(namespace, subsystem, "event_write_extension_total"),
			"Number of times a file has been grown due to writes beyond its existing end.",
			labels,
			nil,
		),

		NFSEventSillyRenameTotal: prometheus.NewDesc(
			prometheus.BuildFQName(namespace, subsystem, "event_silly_rename_total"),
			"Number of times a file was removed while still open by another process.",
			labels,
			nil,
		),

		NFSEventShortReadTotal: prometheus.NewDesc(
			prometheus.BuildFQName(namespace, subsystem, "event_short_read_total"),
			"Number of times the NFS server gave less data than expected while reading.",
			labels,
			nil,
		),

		NFSEventShortWriteTotal: prometheus.NewDesc(
			prometheus.BuildFQName(namespace, subsystem, "event_short_write_total"),
			"Number of times the NFS server wrote less data than expected while writing.",
			labels,
			nil,
		),

		NFSEventJukeboxDelayTotal: prometheus.NewDesc(
			prometheus.BuildFQName(namespace, subsystem, "event_jukebox_delay_total"),
			"Number of times the NFS server indicated EJUKEBOX; retrieving data from offline storage.",
			labels,
			nil,
		),

		NFSEventPNFSReadTotal: prometheus.NewDesc(
			prometheus.BuildFQName(namespace, subsystem, "event_pnfs_read_total"),
			"Number of NFS v4.1+ pNFS reads.",
			labels,
			nil,
		),

		NFSEventPNFSWriteTotal: prometheus.NewDesc(
			prometheus.BuildFQName(namespace, subsystem, "event_pnfs_write_total"),
			"Number of NFS v4.1+ pNFS writes.",
			labels,
			nil,
		),

		proc: proc,
	}, nil
}

func (c *mountStatsCollector) Update(ch chan<- prometheus.Metric) error {
	mounts, err := c.proc.MountStats()
	if err != nil {
		return fmt.Errorf("failed to parse mountstats: %v", err)
	}

	mountsInfo, err := c.proc.MountInfo()
	if err != nil {
		return fmt.Errorf("failed to parse mountinfo: %v", err)
	}

	// store all seen nfsDeviceIdentifiers for deduplication
	deviceList := make(map[nfsDeviceIdentifier]bool)

	for idx, m := range mounts {
		// For the time being, only NFS statistics are available via this mechanism
		stats, ok := m.Stats.(*procfs.MountStatsNFS)

		if !ok {
			continue
		}

		var mountAddress string
		if idx < len(mountsInfo) {
			// The mount entry order in the /proc/self/mountstats and /proc/self/mountinfo is the same.
			miStats := mountsInfo[idx]
			mountAddress = miStats.SuperOptions["addr"]
		}

		deviceIdentifier := nfsDeviceIdentifier{m.Device, stats.Transport.Protocol, mountAddress}
		i := deviceList[deviceIdentifier]
		if i {
			log.Debugf("Skipping duplicate device entry %q", deviceIdentifier)
			continue
		}

		deviceList[deviceIdentifier] = true
		c.updateNFSStats(ch, stats, m.Device, stats.Transport.Protocol, mountAddress)
	}

	return nil
}

func (c *mountStatsCollector) updateNFSStats(ch chan<- prometheus.Metric, s *procfs.MountStatsNFS, export, protocol, mountAddress string) {
	labelValues := []string{export, protocol, mountAddress}
	ch <- prometheus.MustNewConstMetric(
		c.NFSAgeSecondsTotal,
		prometheus.CounterValue,
		s.Age.Seconds(),
		labelValues...,
	)

	ch <- prometheus.MustNewConstMetric(
		c.NFSReadBytesTotal,
		prometheus.CounterValue,
		float64(s.Bytes.Read),
		labelValues...,
	)

	ch <- prometheus.MustNewConstMetric(
		c.NFSWriteBytesTotal,
		prometheus.CounterValue,
		float64(s.Bytes.Write),
		labelValues...,
	)

	ch <- prometheus.MustNewConstMetric(
		c.NFSDirectReadBytesTotal,
		prometheus.CounterValue,
		float64(s.Bytes.DirectRead),
		labelValues...,
	)

	ch <- prometheus.MustNewConstMetric(
		c.NFSDirectWriteBytesTotal,
		prometheus.CounterValue,
		float64(s.Bytes.DirectWrite),
		labelValues...,
	)

	ch <- prometheus.MustNewConstMetric(
		c.NFSTotalReadBytesTotal,
		prometheus.CounterValue,
		float64(s.Bytes.ReadTotal),
		labelValues...,
	)

	ch <- prometheus.MustNewConstMetric(
		c.NFSTotalWriteBytesTotal,
		prometheus.CounterValue,
		float64(s.Bytes.WriteTotal),
		labelValues...,
	)

	ch <- prometheus.MustNewConstMetric(
		c.NFSReadPagesTotal,
		prometheus.CounterValue,
		float64(s.Bytes.ReadPages),
		labelValues...,
	)

	ch <- prometheus.MustNewConstMetric(
		c.NFSWritePagesTotal,
		prometheus.CounterValue,
		float64(s.Bytes.WritePages),
		labelValues...,
	)

	ch <- prometheus.MustNewConstMetric(
		c.NFSTransportBindTotal,
		prometheus.CounterValue,
		float64(s.Transport.Bind),
		labelValues...,
	)

	ch <- prometheus.MustNewConstMetric(
		c.NFSTransportConnectTotal,
		prometheus.CounterValue,
		float64(s.Transport.Connect),
		labelValues...,
	)

	ch <- prometheus.MustNewConstMetric(
		c.NFSTransportIdleTimeSeconds,
		prometheus.GaugeValue,
		float64(s.Transport.IdleTimeSeconds%float64Mantissa),
<<<<<<< HEAD
		export,
		protocol,
=======
		labelValues...,
>>>>>>> 20fe5bfb
	)

	ch <- prometheus.MustNewConstMetric(
		c.NFSTransportSendsTotal,
		prometheus.CounterValue,
		float64(s.Transport.Sends),
		labelValues...,
	)

	ch <- prometheus.MustNewConstMetric(
		c.NFSTransportReceivesTotal,
		prometheus.CounterValue,
		float64(s.Transport.Receives),
		labelValues...,
	)

	ch <- prometheus.MustNewConstMetric(
		c.NFSTransportBadTransactionIDsTotal,
		prometheus.CounterValue,
		float64(s.Transport.BadTransactionIDs),
		labelValues...,
	)

	ch <- prometheus.MustNewConstMetric(
		c.NFSTransportBacklogQueueTotal,
		prometheus.CounterValue,
		float64(s.Transport.CumulativeBacklog),
		labelValues...,
	)

	ch <- prometheus.MustNewConstMetric(
		c.NFSTransportMaximumRPCSlots,
		prometheus.GaugeValue,
		float64(s.Transport.MaximumRPCSlotsUsed),
		labelValues...,
	)

	ch <- prometheus.MustNewConstMetric(
		c.NFSTransportSendingQueueTotal,
		prometheus.CounterValue,
		float64(s.Transport.CumulativeSendingQueue),
		labelValues...,
	)

	ch <- prometheus.MustNewConstMetric(
		c.NFSTransportPendingQueueTotal,
		prometheus.CounterValue,
		float64(s.Transport.CumulativePendingQueue),
		labelValues...,
	)

	for _, op := range s.Operations {
		opLabelValues := []string{export, protocol, mountAddress, op.Operation}

		ch <- prometheus.MustNewConstMetric(
			c.NFSOperationsRequestsTotal,
			prometheus.CounterValue,
			float64(op.Requests),
			opLabelValues...,
		)

		ch <- prometheus.MustNewConstMetric(
			c.NFSOperationsTransmissionsTotal,
			prometheus.CounterValue,
			float64(op.Transmissions),
			opLabelValues...,
		)

		ch <- prometheus.MustNewConstMetric(
			c.NFSOperationsMajorTimeoutsTotal,
			prometheus.CounterValue,
			float64(op.MajorTimeouts),
			opLabelValues...,
		)

		ch <- prometheus.MustNewConstMetric(
			c.NFSOperationsSentBytesTotal,
			prometheus.CounterValue,
			float64(op.BytesSent),
			opLabelValues...,
		)

		ch <- prometheus.MustNewConstMetric(
			c.NFSOperationsReceivedBytesTotal,
			prometheus.CounterValue,
			float64(op.BytesReceived),
			opLabelValues...,
		)

		ch <- prometheus.MustNewConstMetric(
			c.NFSOperationsQueueTimeSecondsTotal,
			prometheus.CounterValue,
			float64(op.CumulativeQueueMilliseconds%float64Mantissa)/1000.0,
<<<<<<< HEAD
			export,
			protocol,
			op.Operation,
=======
			opLabelValues...,
>>>>>>> 20fe5bfb
		)

		ch <- prometheus.MustNewConstMetric(
			c.NFSOperationsResponseTimeSecondsTotal,
			prometheus.CounterValue,
			float64(op.CumulativeTotalResponseMilliseconds%float64Mantissa)/1000.0,
<<<<<<< HEAD
			export,
			protocol,
			op.Operation,
=======
			opLabelValues...,
>>>>>>> 20fe5bfb
		)

		ch <- prometheus.MustNewConstMetric(
			c.NFSOperationsRequestTimeSecondsTotal,
			prometheus.CounterValue,
			float64(op.CumulativeTotalRequestMilliseconds%float64Mantissa)/1000.0,
<<<<<<< HEAD
			export,
			protocol,
			op.Operation,
=======
			opLabelValues...,
>>>>>>> 20fe5bfb
		)
	}

	ch <- prometheus.MustNewConstMetric(
		c.NFSEventInodeRevalidateTotal,
		prometheus.CounterValue,
		float64(s.Events.InodeRevalidate),
		labelValues...,
	)

	ch <- prometheus.MustNewConstMetric(
		c.NFSEventDnodeRevalidateTotal,
		prometheus.CounterValue,
		float64(s.Events.DnodeRevalidate),
		labelValues...,
	)

	ch <- prometheus.MustNewConstMetric(
		c.NFSEventDataInvalidateTotal,
		prometheus.CounterValue,
		float64(s.Events.DataInvalidate),
		labelValues...,
	)

	ch <- prometheus.MustNewConstMetric(
		c.NFSEventAttributeInvalidateTotal,
		prometheus.CounterValue,
		float64(s.Events.AttributeInvalidate),
		labelValues...,
	)

	ch <- prometheus.MustNewConstMetric(
		c.NFSEventVFSOpenTotal,
		prometheus.CounterValue,
		float64(s.Events.VFSOpen),
		labelValues...,
	)

	ch <- prometheus.MustNewConstMetric(
		c.NFSEventVFSLookupTotal,
		prometheus.CounterValue,
		float64(s.Events.VFSLookup),
		labelValues...,
	)

	ch <- prometheus.MustNewConstMetric(
		c.NFSEventVFSAccessTotal,
		prometheus.CounterValue,
		float64(s.Events.VFSAccess),
		labelValues...,
	)

	ch <- prometheus.MustNewConstMetric(
		c.NFSEventVFSUpdatePageTotal,
		prometheus.CounterValue,
		float64(s.Events.VFSUpdatePage),
		labelValues...,
	)

	ch <- prometheus.MustNewConstMetric(
		c.NFSEventVFSReadPageTotal,
		prometheus.CounterValue,
		float64(s.Events.VFSReadPage),
		labelValues...,
	)

	ch <- prometheus.MustNewConstMetric(
		c.NFSEventVFSReadPagesTotal,
		prometheus.CounterValue,
		float64(s.Events.VFSReadPages),
		labelValues...,
	)

	ch <- prometheus.MustNewConstMetric(
		c.NFSEventVFSWritePageTotal,
		prometheus.CounterValue,
		float64(s.Events.VFSWritePage),
		labelValues...,
	)

	ch <- prometheus.MustNewConstMetric(
		c.NFSEventVFSWritePagesTotal,
		prometheus.CounterValue,
		float64(s.Events.VFSWritePages),
		labelValues...,
	)

	ch <- prometheus.MustNewConstMetric(
		c.NFSEventVFSGetdentsTotal,
		prometheus.CounterValue,
		float64(s.Events.VFSGetdents),
		labelValues...,
	)

	ch <- prometheus.MustNewConstMetric(
		c.NFSEventVFSSetattrTotal,
		prometheus.CounterValue,
		float64(s.Events.VFSSetattr),
		labelValues...,
	)

	ch <- prometheus.MustNewConstMetric(
		c.NFSEventVFSFlushTotal,
		prometheus.CounterValue,
		float64(s.Events.VFSFlush),
		labelValues...,
	)

	ch <- prometheus.MustNewConstMetric(
		c.NFSEventVFSFsyncTotal,
		prometheus.CounterValue,
		float64(s.Events.VFSFsync),
		labelValues...,
	)

	ch <- prometheus.MustNewConstMetric(
		c.NFSEventVFSLockTotal,
		prometheus.CounterValue,
		float64(s.Events.VFSLock),
		labelValues...,
	)

	ch <- prometheus.MustNewConstMetric(
		c.NFSEventVFSFileReleaseTotal,
		prometheus.CounterValue,
		float64(s.Events.VFSFileRelease),
		labelValues...,
	)

	ch <- prometheus.MustNewConstMetric(
		c.NFSEventTruncationTotal,
		prometheus.CounterValue,
		float64(s.Events.Truncation),
		labelValues...,
	)

	ch <- prometheus.MustNewConstMetric(
		c.NFSEventWriteExtensionTotal,
		prometheus.CounterValue,
		float64(s.Events.WriteExtension),
		labelValues...,
	)

	ch <- prometheus.MustNewConstMetric(
		c.NFSEventSillyRenameTotal,
		prometheus.CounterValue,
		float64(s.Events.SillyRename),
		labelValues...,
	)

	ch <- prometheus.MustNewConstMetric(
		c.NFSEventShortReadTotal,
		prometheus.CounterValue,
		float64(s.Events.ShortRead),
		labelValues...,
	)

	ch <- prometheus.MustNewConstMetric(
		c.NFSEventShortWriteTotal,
		prometheus.CounterValue,
		float64(s.Events.ShortWrite),
		labelValues...,
	)

	ch <- prometheus.MustNewConstMetric(
		c.NFSEventJukeboxDelayTotal,
		prometheus.CounterValue,
		float64(s.Events.JukeboxDelay),
		labelValues...,
	)

	ch <- prometheus.MustNewConstMetric(
		c.NFSEventPNFSReadTotal,
		prometheus.CounterValue,
		float64(s.Events.PNFSRead),
		labelValues...,
	)

	ch <- prometheus.MustNewConstMetric(
		c.NFSEventPNFSWriteTotal,
		prometheus.CounterValue,
		float64(s.Events.PNFSWrite),
		labelValues...,
	)
}<|MERGE_RESOLUTION|>--- conflicted
+++ resolved
@@ -628,12 +628,7 @@
 		c.NFSTransportIdleTimeSeconds,
 		prometheus.GaugeValue,
 		float64(s.Transport.IdleTimeSeconds%float64Mantissa),
-<<<<<<< HEAD
-		export,
-		protocol,
-=======
-		labelValues...,
->>>>>>> 20fe5bfb
+		labelValues...,
 	)
 
 	ch <- prometheus.MustNewConstMetric(
@@ -727,39 +722,21 @@
 			c.NFSOperationsQueueTimeSecondsTotal,
 			prometheus.CounterValue,
 			float64(op.CumulativeQueueMilliseconds%float64Mantissa)/1000.0,
-<<<<<<< HEAD
-			export,
-			protocol,
-			op.Operation,
-=======
 			opLabelValues...,
->>>>>>> 20fe5bfb
 		)
 
 		ch <- prometheus.MustNewConstMetric(
 			c.NFSOperationsResponseTimeSecondsTotal,
 			prometheus.CounterValue,
 			float64(op.CumulativeTotalResponseMilliseconds%float64Mantissa)/1000.0,
-<<<<<<< HEAD
-			export,
-			protocol,
-			op.Operation,
-=======
 			opLabelValues...,
->>>>>>> 20fe5bfb
 		)
 
 		ch <- prometheus.MustNewConstMetric(
 			c.NFSOperationsRequestTimeSecondsTotal,
 			prometheus.CounterValue,
 			float64(op.CumulativeTotalRequestMilliseconds%float64Mantissa)/1000.0,
-<<<<<<< HEAD
-			export,
-			protocol,
-			op.Operation,
-=======
 			opLabelValues...,
->>>>>>> 20fe5bfb
 		)
 	}
 
