// Copyright 2015 The Prometheus Authors
// Licensed under the Apache License, Version 2.0 (the "License");
// you may not use this file except in compliance with the License.
// You may obtain a copy of the License at
//
// http://www.apache.org/licenses/LICENSE-2.0
//
// Unless required by applicable law or agreed to in writing, software
// distributed under the License is distributed on an "AS IS" BASIS,
// WITHOUT WARRANTIES OR CONDITIONS OF ANY KIND, either express or implied.
// See the License for the specific language governing permissions and
// limitations under the License.

//go:build !norunit
// +build !norunit

package collector

import (
<<<<<<< HEAD
=======
	"github.com/go-kit/log"
	"github.com/go-kit/log/level"
>>>>>>> 20284604
	"github.com/prometheus/client_golang/prometheus"
	"github.com/prometheus/common/log"
	"github.com/soundcloud/go-runit/runit"
	"gopkg.in/alecthomas/kingpin.v2"
)

var runitServiceDir = kingpin.Flag("collector.runit.servicedir", "Path to runit service directory.").Default("/etc/service").String()

type runitCollector struct {
	state, stateDesired, stateNormal, stateTimestamp typedDesc
}

func init() {
	registerCollector("runit", defaultDisabled, NewRunitCollector)
}

// NewRunitCollector returns a new Collector exposing runit statistics.
func NewRunitCollector() (Collector, error) {
	var (
		subsystem   = "service"
		constLabels = prometheus.Labels{"supervisor": "runit"}
		labelNames  = []string{"service"}
	)

	return &runitCollector{
		state: typedDesc{prometheus.NewDesc(
			prometheus.BuildFQName(namespace, subsystem, "state"),
			"State of runit service.",
			labelNames, constLabels,
		), prometheus.GaugeValue},
		stateDesired: typedDesc{prometheus.NewDesc(
			prometheus.BuildFQName(namespace, subsystem, "desired_state"),
			"Desired state of runit service.",
			labelNames, constLabels,
		), prometheus.GaugeValue},
		stateNormal: typedDesc{prometheus.NewDesc(
			prometheus.BuildFQName(namespace, subsystem, "normal_state"),
			"Normal state of runit service.",
			labelNames, constLabels,
		), prometheus.GaugeValue},
		stateTimestamp: typedDesc{prometheus.NewDesc(
			prometheus.BuildFQName(namespace, subsystem, "state_last_change_timestamp_seconds"),
			"Unix timestamp of the last runit service state change.",
			labelNames, constLabels,
		), prometheus.GaugeValue},
	}, nil
}

func (c *runitCollector) Update(ch chan<- prometheus.Metric) error {
	services, err := runit.GetServices(*runitServiceDir)
	if err != nil {
		return err
	}

	for _, service := range services {
		status, err := service.Status()
		if err != nil {
			log.Debugf("Couldn't get status for %s: %s, skipping...", service.Name, err)
			continue
		}

		log.Debugf("%s is %d on pid %d for %d seconds", service.Name, status.State, status.Pid, status.Duration)
		ch <- c.state.mustNewConstMetric(float64(status.State), service.Name)
		ch <- c.stateDesired.mustNewConstMetric(float64(status.Want), service.Name)
		ch <- c.stateTimestamp.mustNewConstMetric(float64(status.Timestamp.Unix()), service.Name)
		if status.NormallyUp {
			ch <- c.stateNormal.mustNewConstMetric(1, service.Name)
		} else {
			ch <- c.stateNormal.mustNewConstMetric(0, service.Name)
		}
	}
	return nil
}<|MERGE_RESOLUTION|>--- conflicted
+++ resolved
@@ -17,13 +17,9 @@
 package collector
 
 import (
-<<<<<<< HEAD
-=======
 	"github.com/go-kit/log"
 	"github.com/go-kit/log/level"
->>>>>>> 20284604
 	"github.com/prometheus/client_golang/prometheus"
-	"github.com/prometheus/common/log"
 	"github.com/soundcloud/go-runit/runit"
 	"gopkg.in/alecthomas/kingpin.v2"
 )
@@ -31,7 +27,11 @@
 var runitServiceDir = kingpin.Flag("collector.runit.servicedir", "Path to runit service directory.").Default("/etc/service").String()
 
 type runitCollector struct {
-	state, stateDesired, stateNormal, stateTimestamp typedDesc
+	state          typedDesc
+	stateDesired   typedDesc
+	stateNormal    typedDesc
+	stateTimestamp typedDesc
+	logger         log.Logger
 }
 
 func init() {
@@ -39,7 +39,7 @@
 }
 
 // NewRunitCollector returns a new Collector exposing runit statistics.
-func NewRunitCollector() (Collector, error) {
+func NewRunitCollector(logger log.Logger) (Collector, error) {
 	var (
 		subsystem   = "service"
 		constLabels = prometheus.Labels{"supervisor": "runit"}
@@ -67,6 +67,7 @@
 			"Unix timestamp of the last runit service state change.",
 			labelNames, constLabels,
 		), prometheus.GaugeValue},
+		logger: logger,
 	}, nil
 }
 
@@ -79,11 +80,11 @@
 	for _, service := range services {
 		status, err := service.Status()
 		if err != nil {
-			log.Debugf("Couldn't get status for %s: %s, skipping...", service.Name, err)
+			level.Debug(c.logger).Log("msg", "Couldn't get status", "service", service.Name, "err", err)
 			continue
 		}
 
-		log.Debugf("%s is %d on pid %d for %d seconds", service.Name, status.State, status.Pid, status.Duration)
+		level.Debug(c.logger).Log("msg", "duration", "service", service.Name, "status", status.State, "pid", status.Pid, "duration_seconds", status.Duration)
 		ch <- c.state.mustNewConstMetric(float64(status.State), service.Name)
 		ch <- c.stateDesired.mustNewConstMetric(float64(status.Want), service.Name)
 		ch <- c.stateTimestamp.mustNewConstMetric(float64(status.Timestamp.Unix()), service.Name)
