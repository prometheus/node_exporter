--- conflicted
+++ resolved
@@ -218,17 +218,6 @@
 		if c.deviceFilter.ignored(dev) {
 			continue
 		}
-<<<<<<< HEAD
-=======
-		diskSectorSize := 512.0
-		blockQueue, err := c.fs.SysBlockDeviceQueueStats(dev)
-		if err != nil {
-			level.Debug(c.logger).Log("msg", "Error getting queue stats", "device", dev, "err", err)
-		} else {
-			diskSectorSize = float64(blockQueue.LogicalBlockSize)
-		}
->>>>>>> 3624c9b2
-
 		ch <- c.infoDesc.mustNewConstMetric(1.0, dev, fmt.Sprint(stats.MajorNumber), fmt.Sprint(stats.MinorNumber))
 
 		statCount := stats.IoStatsCount - 3 // Total diskstats record count, less MajorNumber, MinorNumber and DeviceName
