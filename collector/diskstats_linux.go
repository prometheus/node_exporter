// Copyright 2015 The Prometheus Authors
// Licensed under the Apache License, Version 2.0 (the "License");
// you may not use this file except in compliance with the License.
// You may obtain a copy of the License at
//
// http://www.apache.org/licenses/LICENSE-2.0
//
// Unless required by applicable law or agreed to in writing, software
// distributed under the License is distributed on an "AS IS" BASIS,
// WITHOUT WARRANTIES OR CONDITIONS OF ANY KIND, either express or implied.
// See the License for the specific language governing permissions and
// limitations under the License.

//go:build !nodiskstats
// +build !nodiskstats

package collector

import (
	"bufio"
	"fmt"
	"log/slog"
	"os"
	"strconv"
	"strings"

	"github.com/prometheus/client_golang/prometheus"
	"github.com/prometheus/procfs/blockdevice"
)

const (
	secondsPerTick = 1.0 / 1000.0

	// Read sectors and write sectors are the "standard UNIX 512-byte sectors, not any device- or filesystem-specific block size."
	// See also https://www.kernel.org/doc/Documentation/block/stat.txt
	unixSectorSize = 512.0

	diskstatsDefaultIgnoredDevices = "^(z?ram|loop|fd|(h|s|v|xv)d[a-z]|nvme\\d+n\\d+p)\\d+$"

	// See udevadm(8).
	udevDevicePropertyPrefix = "E:"

	// Udev device properties.
	udevDMLVLayer               = "DM_LV_LAYER"
	udevDMLVName                = "DM_LV_NAME"
	udevDMName                  = "DM_NAME"
	udevDMUUID                  = "DM_UUID"
	udevDMVGName                = "DM_VG_NAME"
	udevIDATA                   = "ID_ATA"
	udevIDATARotationRateRPM    = "ID_ATA_ROTATION_RATE_RPM"
	udevIDATASATA               = "ID_ATA_SATA"
	udevIDATASATASignalRateGen1 = "ID_ATA_SATA_SIGNAL_RATE_GEN1"
	udevIDATASATASignalRateGen2 = "ID_ATA_SATA_SIGNAL_RATE_GEN2"
	udevIDATAWriteCache         = "ID_ATA_WRITE_CACHE"
	udevIDATAWriteCacheEnabled  = "ID_ATA_WRITE_CACHE_ENABLED"
	udevIDFSType                = "ID_FS_TYPE"
	udevIDFSUsage               = "ID_FS_USAGE"
	udevIDFSUUID                = "ID_FS_UUID"
	udevIDFSVersion             = "ID_FS_VERSION"
	udevIDModel                 = "ID_MODEL"
	udevIDPath                  = "ID_PATH"
	udevIDRevision              = "ID_REVISION"
	udevIDSerialShort           = "ID_SERIAL_SHORT"
	udevIDWWN                   = "ID_WWN"
	udevSCSIIdentSerial         = "SCSI_IDENT_SERIAL"
)

type typedFactorDesc struct {
	desc      *prometheus.Desc
	valueType prometheus.ValueType
}

type udevInfo map[string]string

func (d *typedFactorDesc) mustNewConstMetric(value float64, labels ...string) prometheus.Metric {
	return prometheus.MustNewConstMetric(d.desc, d.valueType, value, labels...)
}

type diskstatsCollector struct {
	deviceFilter            deviceFilter
	fs                      blockdevice.FS
	infoDesc                typedFactorDesc
	descs                   []typedFactorDesc
	filesystemInfoDesc      typedFactorDesc
	deviceMapperInfoDesc    typedFactorDesc
	ataDescs                map[string]typedFactorDesc
<<<<<<< HEAD
	ioErrDesc               typedFactorDesc
	ioDoneDesc              typedFactorDesc
	logger                  log.Logger
=======
	logger                  *slog.Logger
>>>>>>> 38d32a39
	getUdevDeviceProperties func(uint32, uint32) (udevInfo, error)
}

func init() {
	registerCollector("diskstats", defaultEnabled, NewDiskstatsCollector)
}

// NewDiskstatsCollector returns a new Collector exposing disk device stats.
// Docs from https://www.kernel.org/doc/Documentation/iostats.txt
func NewDiskstatsCollector(logger *slog.Logger) (Collector, error) {
	var diskLabelNames = []string{"device"}
	fs, err := blockdevice.NewFS(*procPath, *sysPath)
	if err != nil {
		return nil, fmt.Errorf("failed to open sysfs: %w", err)
	}

	deviceFilter, err := newDiskstatsDeviceFilter(logger)
	if err != nil {
		return nil, fmt.Errorf("failed to parse device filter flags: %w", err)
	}

	collector := diskstatsCollector{
		deviceFilter: deviceFilter,
		fs:           fs,
		infoDesc: typedFactorDesc{
			desc: prometheus.NewDesc(prometheus.BuildFQName(namespace, diskSubsystem, "info"),
				"Info of /sys/block/<block_device>.",
				[]string{"device", "major", "minor", "path", "wwn", "model", "serial", "revision", "rotational"},
				nil,
			), valueType: prometheus.GaugeValue,
		},
		descs: []typedFactorDesc{
			{
				desc: readsCompletedDesc, valueType: prometheus.CounterValue,
			},
			{
				desc: prometheus.NewDesc(
					prometheus.BuildFQName(namespace, diskSubsystem, "reads_merged_total"),
					"The total number of reads merged.",
					diskLabelNames,
					nil,
				), valueType: prometheus.CounterValue,
			},
			{
				desc: readBytesDesc, valueType: prometheus.CounterValue,
			},
			{
				desc: readTimeSecondsDesc, valueType: prometheus.CounterValue,
			},
			{
				desc: writesCompletedDesc, valueType: prometheus.CounterValue,
			},
			{
				desc: prometheus.NewDesc(
					prometheus.BuildFQName(namespace, diskSubsystem, "writes_merged_total"),
					"The number of writes merged.",
					diskLabelNames,
					nil,
				), valueType: prometheus.CounterValue,
			},
			{
				desc: writtenBytesDesc, valueType: prometheus.CounterValue,
			},
			{
				desc: writeTimeSecondsDesc, valueType: prometheus.CounterValue,
			},
			{
				desc: prometheus.NewDesc(
					prometheus.BuildFQName(namespace, diskSubsystem, "io_now"),
					"The number of I/Os currently in progress.",
					diskLabelNames,
					nil,
				), valueType: prometheus.GaugeValue,
			},
			{
				desc: ioTimeSecondsDesc, valueType: prometheus.CounterValue,
			},
			{
				desc: prometheus.NewDesc(
					prometheus.BuildFQName(namespace, diskSubsystem, "io_time_weighted_seconds_total"),
					"The weighted # of seconds spent doing I/Os.",
					diskLabelNames,
					nil,
				), valueType: prometheus.CounterValue,
			},
			{
				desc: prometheus.NewDesc(
					prometheus.BuildFQName(namespace, diskSubsystem, "discards_completed_total"),
					"The total number of discards completed successfully.",
					diskLabelNames,
					nil,
				), valueType: prometheus.CounterValue,
			},
			{
				desc: prometheus.NewDesc(
					prometheus.BuildFQName(namespace, diskSubsystem, "discards_merged_total"),
					"The total number of discards merged.",
					diskLabelNames,
					nil,
				), valueType: prometheus.CounterValue,
			},
			{
				desc: prometheus.NewDesc(
					prometheus.BuildFQName(namespace, diskSubsystem, "discarded_sectors_total"),
					"The total number of sectors discarded successfully.",
					diskLabelNames,
					nil,
				), valueType: prometheus.CounterValue,
			},
			{
				desc: prometheus.NewDesc(
					prometheus.BuildFQName(namespace, diskSubsystem, "discard_time_seconds_total"),
					"This is the total number of seconds spent by all discards.",
					diskLabelNames,
					nil,
				), valueType: prometheus.CounterValue,
			},
			{
				desc: prometheus.NewDesc(
					prometheus.BuildFQName(namespace, diskSubsystem, "flush_requests_total"),
					"The total number of flush requests completed successfully",
					diskLabelNames,
					nil,
				), valueType: prometheus.CounterValue,
			},
			{
				desc: prometheus.NewDesc(
					prometheus.BuildFQName(namespace, diskSubsystem, "flush_requests_time_seconds_total"),
					"This is the total number of seconds spent by all flush requests.",
					diskLabelNames,
					nil,
				), valueType: prometheus.CounterValue,
			},
		},
		filesystemInfoDesc: typedFactorDesc{
			desc: prometheus.NewDesc(prometheus.BuildFQName(namespace, diskSubsystem, "filesystem_info"),
				"Info about disk filesystem.",
				[]string{"device", "type", "usage", "uuid", "version"},
				nil,
			), valueType: prometheus.GaugeValue,
		},
		deviceMapperInfoDesc: typedFactorDesc{
			desc: prometheus.NewDesc(prometheus.BuildFQName(namespace, diskSubsystem, "device_mapper_info"),
				"Info about disk device mapper.",
				[]string{"device", "name", "uuid", "vg_name", "lv_name", "lv_layer"},
				nil,
			), valueType: prometheus.GaugeValue,
		},
		ataDescs: map[string]typedFactorDesc{
			udevIDATAWriteCache: {
				desc: prometheus.NewDesc(prometheus.BuildFQName(namespace, diskSubsystem, "ata_write_cache"),
					"ATA disk has a write cache.",
					[]string{"device"},
					nil,
				), valueType: prometheus.GaugeValue,
			},
			udevIDATAWriteCacheEnabled: {
				desc: prometheus.NewDesc(prometheus.BuildFQName(namespace, diskSubsystem, "ata_write_cache_enabled"),
					"ATA disk has its write cache enabled.",
					[]string{"device"},
					nil,
				), valueType: prometheus.GaugeValue,
			},
			udevIDATARotationRateRPM: {
				desc: prometheus.NewDesc(prometheus.BuildFQName(namespace, diskSubsystem, "ata_rotation_rate_rpm"),
					"ATA disk rotation rate in RPMs (0 for SSDs).",
					[]string{"device"},
					nil,
				), valueType: prometheus.GaugeValue,
			},
		},
		ioErrDesc: typedFactorDesc{
			desc: prometheus.NewDesc(prometheus.BuildFQName(namespace, diskSubsystem, "ioerr_total"),
			"Number of IO commands that completed with an error.",
				[]string{"device"},
				nil,
			), valueType: prometheus.CounterValue,
		},
		ioDoneDesc: typedFactorDesc{
			desc: prometheus.NewDesc(prometheus.BuildFQName(namespace, diskSubsystem, "iodone_total"),
			"Number of completed or rejected IO commands.",
				[]string{"device"},
				nil,
			), valueType: prometheus.CounterValue,
		},
		logger: logger,
	}

	// Only enable getting device properties from udev if the directory is readable.
	if stat, err := os.Stat(*udevDataPath); err != nil || !stat.IsDir() {
		logger.Error("Failed to open directory, disabling udev device properties", "path", *udevDataPath)
	} else {
		collector.getUdevDeviceProperties = getUdevDeviceProperties
	}

	return &collector, nil
}

func (c *diskstatsCollector) Update(ch chan<- prometheus.Metric) error {
	diskStats, err := c.fs.ProcDiskstats()
	if err != nil {
		return fmt.Errorf("couldn't get diskstats: %w", err)
	}

	for _, stats := range diskStats {
		dev := stats.DeviceName
		if c.deviceFilter.ignored(dev) {
			continue
		}

		info, err := getUdevDeviceProperties(stats.MajorNumber, stats.MinorNumber)
		if err != nil {
			c.logger.Debug("Failed to parse udev info", "err", err)
		}

		// This is usually the serial printed on the disk label.
		serial := info[udevSCSIIdentSerial]

		// If it's undefined, fallback to ID_SERIAL_SHORT instead.
		if serial == "" {
			serial = info[udevIDSerialShort]
		}

		queueStats, err := c.fs.SysBlockDeviceQueueStats(dev)
		// Block Device Queue stats may not exist for all devices.
		if err != nil && !os.IsNotExist(err) {
			c.logger.Debug("Failed to get block device queue stats", "device", dev, "err", err)
		}

		ch <- c.infoDesc.mustNewConstMetric(1.0, dev,
			fmt.Sprint(stats.MajorNumber),
			fmt.Sprint(stats.MinorNumber),
			info[udevIDPath],
			info[udevIDWWN],
			info[udevIDModel],
			serial,
			info[udevIDRevision],
			strconv.FormatUint(queueStats.Rotational, 2),
		)

		statCount := stats.IoStatsCount - 3 // Total diskstats record count, less MajorNumber, MinorNumber and DeviceName

		for i, val := range []float64{
			float64(stats.ReadIOs),
			float64(stats.ReadMerges),
			float64(stats.ReadSectors) * unixSectorSize,
			float64(stats.ReadTicks) * secondsPerTick,
			float64(stats.WriteIOs),
			float64(stats.WriteMerges),
			float64(stats.WriteSectors) * unixSectorSize,
			float64(stats.WriteTicks) * secondsPerTick,
			float64(stats.IOsInProgress),
			float64(stats.IOsTotalTicks) * secondsPerTick,
			float64(stats.WeightedIOTicks) * secondsPerTick,
			float64(stats.DiscardIOs),
			float64(stats.DiscardMerges),
			float64(stats.DiscardSectors),
			float64(stats.DiscardTicks) * secondsPerTick,
			float64(stats.FlushRequestsCompleted),
			float64(stats.TimeSpentFlushing) * secondsPerTick,
		} {
			if i >= statCount {
				break
			}
			ch <- c.descs[i].mustNewConstMetric(val, dev)
		}

		if fsType := info[udevIDFSType]; fsType != "" {
			ch <- c.filesystemInfoDesc.mustNewConstMetric(1.0, dev,
				fsType,
				info[udevIDFSUsage],
				info[udevIDFSUUID],
				info[udevIDFSVersion],
			)
		}

		if name := info[udevDMName]; name != "" {
			ch <- c.deviceMapperInfoDesc.mustNewConstMetric(1.0, dev,
				name,
				info[udevDMUUID],
				info[udevDMVGName],
				info[udevDMLVName],
				info[udevDMLVLayer],
			)
		}

		if ata := info[udevIDATA]; ata != "" {
			for attr, desc := range c.ataDescs {
				str, ok := info[attr]
				if !ok {
					c.logger.Debug("Udev attribute does not exist", "attribute", attr)
					continue
				}

				if value, err := strconv.ParseFloat(str, 64); err == nil {
					ch <- desc.mustNewConstMetric(value, dev)
				} else {
					c.logger.Error("Failed to parse ATA value", "err", err)
				}
			}
		}

		if ioDiskStats, err := c.fs.SysBlockDeviceIOStat(dev); err == nil {
			ch <- c.ioDoneDesc.mustNewConstMetric(float64(ioDiskStats.IODoneCount), dev)
			ch <- c.ioErrDesc.mustNewConstMetric(float64(ioDiskStats.IOErrCount), dev)
		} else {
			level.Debug(c.logger).Log("msg", "Error reading IO errors count", "err", err)
		}
	}
	return nil
}

func getUdevDeviceProperties(major, minor uint32) (udevInfo, error) {
	filename := udevDataFilePath(fmt.Sprintf("b%d:%d", major, minor))

	data, err := os.Open(filename)
	if err != nil {
		return nil, err
	}
	defer data.Close()

	info := make(udevInfo)

	scanner := bufio.NewScanner(data)
	for scanner.Scan() {
		line := scanner.Text()

		// We're only interested in device properties.
		if !strings.HasPrefix(line, udevDevicePropertyPrefix) {
			continue
		}

		line = strings.TrimPrefix(line, udevDevicePropertyPrefix)

		if name, value, found := strings.Cut(line, "="); found {
			info[name] = value
		}
	}

	return info, nil
}<|MERGE_RESOLUTION|>--- conflicted
+++ resolved
@@ -84,13 +84,9 @@
 	filesystemInfoDesc      typedFactorDesc
 	deviceMapperInfoDesc    typedFactorDesc
 	ataDescs                map[string]typedFactorDesc
-<<<<<<< HEAD
 	ioErrDesc               typedFactorDesc
 	ioDoneDesc              typedFactorDesc
-	logger                  log.Logger
-=======
 	logger                  *slog.Logger
->>>>>>> 38d32a39
 	getUdevDeviceProperties func(uint32, uint32) (udevInfo, error)
 }
 
