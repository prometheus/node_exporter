// Copyright 2015 The Prometheus Authors
// Licensed under the Apache License, Version 2.0 (the "License");
// you may not use this file except in compliance with the License.
// You may obtain a copy of the License at
//
// http://www.apache.org/licenses/LICENSE-2.0
//
// Unless required by applicable law or agreed to in writing, software
// distributed under the License is distributed on an "AS IS" BASIS,
// WITHOUT WARRANTIES OR CONDITIONS OF ANY KIND, either express or implied.
// See the License for the specific language governing permissions and
// limitations under the License.

package collector

import (
<<<<<<< HEAD
=======
	"github.com/go-kit/log"
>>>>>>> 20284604
	"regexp"
	"testing"

	"github.com/coreos/go-systemd/dbus"
	"github.com/prometheus/client_golang/prometheus"
)

// Creates mock UnitLists
func getUnitListFixtures() [][]unit {
	fixture1 := []unit{
		{
			UnitStatus: dbus.UnitStatus{
				Name:        "foo",
				Description: "foo desc",
				LoadState:   "loaded",
				ActiveState: "active",
				SubState:    "running",
				Followed:    "",
				Path:        "/org/freedesktop/systemd1/unit/foo",
				JobId:       0,
				JobType:     "",
				JobPath:     "/",
			},
		},
		{
			UnitStatus: dbus.UnitStatus{
				Name:        "bar",
				Description: "bar desc",
				LoadState:   "not-found",
				ActiveState: "inactive",
				SubState:    "dead",
				Followed:    "",
				Path:        "/org/freedesktop/systemd1/unit/bar",
				JobId:       0,
				JobType:     "",
				JobPath:     "/",
			},
		},
		{
			UnitStatus: dbus.UnitStatus{
				Name:        "foobar",
				Description: "bar desc",
				LoadState:   "not-found",
				ActiveState: "inactive",
				SubState:    "dead",
				Followed:    "",
				Path:        "/org/freedesktop/systemd1/unit/bar",
				JobId:       0,
				JobType:     "",
				JobPath:     "/",
			},
		},
		{
			UnitStatus: dbus.UnitStatus{
				Name:        "baz",
				Description: "bar desc",
				LoadState:   "not-found",
				ActiveState: "inactive",
				SubState:    "dead",
				Followed:    "",
				Path:        "/org/freedesktop/systemd1/unit/bar",
				JobId:       0,
				JobType:     "",
				JobPath:     "/",
			},
		},
	}

	fixture2 := []unit{}

	return [][]unit{fixture1, fixture2}
}

func TestSystemdCollectorDoesntCrash(t *testing.T) {
	c, err := NewSystemdCollector()
	if err != nil {
		t.Fatal(err)
	}
	sink := make(chan prometheus.Metric)
	go func() {
		for {
			<-sink
		}
	}()

	fixtures := getUnitListFixtures()
	collector := (c).(*systemdCollector)
	for _, units := range fixtures {
		collector.collectUnitStatusMetrics(sink, units)
		collector.collectSockets(sink, units)
	}
}

func TestSystemdIgnoreFilter(t *testing.T) {
	fixtures := getUnitListFixtures()
	whitelistPattern := regexp.MustCompile("^foo$")
	blacklistPattern := regexp.MustCompile("^bar$")
	filtered := filterUnits(fixtures[0], whitelistPattern, blacklistPattern)
	for _, unit := range filtered {
		if blacklistPattern.MatchString(unit.Name) || !whitelistPattern.MatchString(unit.Name) {
			t.Error(unit.Name, "should not be in the filtered list")
		}
	}
}
func TestSystemdIgnoreFilterDefaultKeepsAll(t *testing.T) {
	c, err := NewSystemdCollector()
	if err != nil {
		t.Fatal(err)
	}
	fixtures := getUnitListFixtures()
	collector := c.(*systemdCollector)
	filtered := filterUnits(fixtures[0], collector.unitWhitelistPattern, collector.unitBlacklistPattern)
	// Adjust fixtures by 3 "not-found" units.
	if len(filtered) != len(fixtures[0])-3 {
		t.Error("Default filters removed units")
	}
}

func TestSystemdSummary(t *testing.T) {
	fixtures := getUnitListFixtures()
	summary := summarizeUnits(fixtures[0])

	for _, state := range unitStatesName {
		if state == "inactive" {
			testSummaryHelper(t, state, summary[state], 3.0)
		} else if state == "active" {
			testSummaryHelper(t, state, summary[state], 1.0)
		} else {
			testSummaryHelper(t, state, summary[state], 0.0)
		}
	}
}

func testSummaryHelper(t *testing.T, state string, actual float64, expected float64) {
	if actual != expected {
		t.Errorf("Summary mode didn't count %s jobs correctly. Actual: %f, expected: %f", state, actual, expected)
	}
}<|MERGE_RESOLUTION|>--- conflicted
+++ resolved
@@ -14,10 +14,7 @@
 package collector
 
 import (
-<<<<<<< HEAD
-=======
 	"github.com/go-kit/log"
->>>>>>> 20284604
 	"regexp"
 	"testing"
 
