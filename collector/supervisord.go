// Copyright 2015 The Prometheus Authors
// Licensed under the Apache License, Version 2.0 (the "License");
// you may not use this file except in compliance with the License.
// You may obtain a copy of the License at
//
// http://www.apache.org/licenses/LICENSE-2.0
//
// Unless required by applicable law or agreed to in writing, software
// distributed under the License is distributed on an "AS IS" BASIS,
// WITHOUT WARRANTIES OR CONDITIONS OF ANY KIND, either express or implied.
// See the License for the specific language governing permissions and
// limitations under the License.

//go:build !nosupervisord
// +build !nosupervisord

package collector

import (
	"fmt"

<<<<<<< HEAD
=======
	"github.com/go-kit/log"
	"github.com/go-kit/log/level"
>>>>>>> 20284604
	"github.com/mattn/go-xmlrpc"
	"github.com/prometheus/client_golang/prometheus"
	"github.com/prometheus/common/log"
	"gopkg.in/alecthomas/kingpin.v2"
)

var (
<<<<<<< HEAD
	supervisordURL = kingpin.Flag("collector.supervisord.url", "XML RPC endpoint.").Default("http://localhost:9001/RPC2").String()
=======
	supervisordURL = kingpin.Flag("collector.supervisord.url", "XML RPC endpoint.").Default("http://localhost:9001/RPC2").Envar("SUPERVISORD_URL").String()
	xrpc           *xmlrpc.Client
>>>>>>> 20284604
)

type supervisordCollector struct {
	upDesc         *prometheus.Desc
	stateDesc      *prometheus.Desc
	exitStatusDesc *prometheus.Desc
	startTimeDesc  *prometheus.Desc
}

func init() {
	registerCollector("supervisord", defaultDisabled, NewSupervisordCollector)
}

// NewSupervisordCollector returns a new Collector exposing supervisord statistics.
func NewSupervisordCollector() (Collector, error) {
	var (
		subsystem  = "supervisord"
		labelNames = []string{"name", "group"}
	)
	return &supervisordCollector{
		upDesc: prometheus.NewDesc(
			prometheus.BuildFQName(namespace, subsystem, "up"),
			"Process Up",
			labelNames,
			nil,
		),
		stateDesc: prometheus.NewDesc(
			prometheus.BuildFQName(namespace, subsystem, "state"),
			"Process State",
			labelNames,
			nil,
		),
		exitStatusDesc: prometheus.NewDesc(
			prometheus.BuildFQName(namespace, subsystem, "exit_status"),
			"Process Exit Status",
			labelNames,
			nil,
		),
		startTimeDesc: prometheus.NewDesc(
			prometheus.BuildFQName(namespace, subsystem, "start_time_seconds"),
			"Process start time",
			labelNames,
			nil,
		),
	}, nil
}

func (c *supervisordCollector) isRunning(state int) bool {
	// http://supervisord.org/subprocess.html#process-states
	const (
		STOPPED  = 0
		STARTING = 10
		RUNNING  = 20
		BACKOFF  = 30
		STOPPING = 40
		EXITED   = 100
		FATAL    = 200
		UNKNOWN  = 1000
	)
	switch state {
	case STARTING, RUNNING, STOPPING:
		return true
	}
	return false
}

func (c *supervisordCollector) Update(ch chan<- prometheus.Metric) error {
	var info struct {
		Name          string `xmlrpc:"name"`
		Group         string `xmlrpc:"group"`
		Start         int    `xmlrpc:"start"`
		Stop          int    `xmlrpc:"stop"`
		Now           int    `xmlrpc:"now"`
		State         int    `xmlrpc:"state"`
		StateName     string `xmlrpc:"statename"`
		SpawnErr      string `xmlrpc:"spanerr"`
		ExitStatus    int    `xmlrpc:"exitstatus"`
		StdoutLogfile string `xmlrcp:"stdout_logfile"`
		StderrLogfile string `xmlrcp:"stderr_logfile"`
		PID           int    `xmlrpc:"pid"`
	}

	res, err := xmlrpc.Call(*supervisordURL, "supervisor.getAllProcessInfo")
	if err != nil {
		return fmt.Errorf("unable to call supervisord: %s", err)
	}

	for _, p := range res.(xmlrpc.Array) {
		for k, v := range p.(xmlrpc.Struct) {
			switch k {
			case "name":
				info.Name = v.(string)
			case "group":
				info.Group = v.(string)
			case "start":
				info.Start = v.(int)
			case "stop":
				info.Stop = v.(int)
			case "now":
				info.Now = v.(int)
			case "state":
				info.State = v.(int)
			case "statename":
				info.StateName = v.(string)
			case "exitstatus":
				info.ExitStatus = v.(int)
			case "pid":
				info.PID = v.(int)
			}
		}
		labels := []string{info.Name, info.Group}

		ch <- prometheus.MustNewConstMetric(c.stateDesc, prometheus.GaugeValue, float64(info.State), labels...)
		ch <- prometheus.MustNewConstMetric(c.exitStatusDesc, prometheus.GaugeValue, float64(info.ExitStatus), labels...)

		if c.isRunning(info.State) {
			ch <- prometheus.MustNewConstMetric(c.upDesc, prometheus.GaugeValue, 1, labels...)
			ch <- prometheus.MustNewConstMetric(c.startTimeDesc, prometheus.CounterValue, float64(info.Start), labels...)
		} else {
			ch <- prometheus.MustNewConstMetric(c.upDesc, prometheus.GaugeValue, 0, labels...)
		}
		log.Debugf("%s:%s is %s on pid %d", info.Group, info.Name, info.StateName, info.PID)
	}

	return nil
}<|MERGE_RESOLUTION|>--- conflicted
+++ resolved
@@ -17,26 +17,23 @@
 package collector
 
 import (
+	"context"
 	"fmt"
+	"net"
+	"net/http"
+	"net/url"
+	"time"
 
-<<<<<<< HEAD
-=======
 	"github.com/go-kit/log"
 	"github.com/go-kit/log/level"
->>>>>>> 20284604
 	"github.com/mattn/go-xmlrpc"
 	"github.com/prometheus/client_golang/prometheus"
-	"github.com/prometheus/common/log"
 	"gopkg.in/alecthomas/kingpin.v2"
 )
 
 var (
-<<<<<<< HEAD
-	supervisordURL = kingpin.Flag("collector.supervisord.url", "XML RPC endpoint.").Default("http://localhost:9001/RPC2").String()
-=======
 	supervisordURL = kingpin.Flag("collector.supervisord.url", "XML RPC endpoint.").Default("http://localhost:9001/RPC2").Envar("SUPERVISORD_URL").String()
 	xrpc           *xmlrpc.Client
->>>>>>> 20284604
 )
 
 type supervisordCollector struct {
@@ -44,6 +41,7 @@
 	stateDesc      *prometheus.Desc
 	exitStatusDesc *prometheus.Desc
 	startTimeDesc  *prometheus.Desc
+	logger         log.Logger
 }
 
 func init() {
@@ -51,11 +49,26 @@
 }
 
 // NewSupervisordCollector returns a new Collector exposing supervisord statistics.
-func NewSupervisordCollector() (Collector, error) {
+func NewSupervisordCollector(logger log.Logger) (Collector, error) {
 	var (
 		subsystem  = "supervisord"
 		labelNames = []string{"name", "group"}
 	)
+
+	if u, err := url.Parse(*supervisordURL); err == nil && u.Scheme == "unix" {
+		// Fake the URI scheme as http, since net/http.*Transport.roundTrip will complain
+		// about a non-http(s) transport.
+		xrpc = xmlrpc.NewClient("http://unix/RPC2")
+		xrpc.HttpClient.Transport = &http.Transport{
+			DialContext: func(ctx context.Context, _, _ string) (net.Conn, error) {
+				d := net.Dialer{Timeout: 10 * time.Second}
+				return d.DialContext(ctx, "unix", u.Path)
+			},
+		}
+	} else {
+		xrpc = xmlrpc.NewClient(*supervisordURL)
+	}
+
 	return &supervisordCollector{
 		upDesc: prometheus.NewDesc(
 			prometheus.BuildFQName(namespace, subsystem, "up"),
@@ -81,20 +94,21 @@
 			labelNames,
 			nil,
 		),
+		logger: logger,
 	}, nil
 }
 
 func (c *supervisordCollector) isRunning(state int) bool {
 	// http://supervisord.org/subprocess.html#process-states
 	const (
-		STOPPED  = 0
+		// STOPPED  = 0
 		STARTING = 10
 		RUNNING  = 20
-		BACKOFF  = 30
+		// BACKOFF  = 30
 		STOPPING = 40
-		EXITED   = 100
-		FATAL    = 200
-		UNKNOWN  = 1000
+		// EXITED   = 100
+		// FATAL    = 200
+		// UNKNOWN  = 1000
 	)
 	switch state {
 	case STARTING, RUNNING, STOPPING:
@@ -119,9 +133,9 @@
 		PID           int    `xmlrpc:"pid"`
 	}
 
-	res, err := xmlrpc.Call(*supervisordURL, "supervisor.getAllProcessInfo")
+	res, err := xrpc.Call("supervisor.getAllProcessInfo")
 	if err != nil {
-		return fmt.Errorf("unable to call supervisord: %s", err)
+		return fmt.Errorf("unable to call supervisord: %w", err)
 	}
 
 	for _, p := range res.(xmlrpc.Array) {
@@ -158,7 +172,7 @@
 		} else {
 			ch <- prometheus.MustNewConstMetric(c.upDesc, prometheus.GaugeValue, 0, labels...)
 		}
-		log.Debugf("%s:%s is %s on pid %d", info.Group, info.Name, info.StateName, info.PID)
+		level.Debug(c.logger).Log("msg", "process info", "group", info.Group, "name", info.Name, "state", info.StateName, "pid", info.PID)
 	}
 
 	return nil
