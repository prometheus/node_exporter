--- conflicted
+++ resolved
@@ -23,10 +23,7 @@
 	"time"
 
 	"github.com/beevik/ntp"
-<<<<<<< HEAD
-=======
 	"github.com/go-kit/log"
->>>>>>> 20284604
 	"github.com/prometheus/client_golang/prometheus"
 	"gopkg.in/alecthomas/kingpin.v2"
 )
@@ -39,7 +36,7 @@
 var (
 	ntpServer          = kingpin.Flag("collector.ntp.server", "NTP server to use for ntp collector").Default("127.0.0.1").String()
 	ntpProtocolVersion = kingpin.Flag("collector.ntp.protocol-version", "NTP protocol version").Default("4").Int()
-	ntpServerIsLocal   = kingpin.Flag("collector.ntp.server-is-local", "Certify that collector.ntp.server address is the same local host as this collector.").Default("false").Bool()
+	ntpServerIsLocal   = kingpin.Flag("collector.ntp.server-is-local", "Certify that collector.ntp.server address is not a public ntp server").Default("false").Bool()
 	ntpIPTTL           = kingpin.Flag("collector.ntp.ip-ttl", "IP TTL to use while sending NTP query").Default("1").Int()
 	// 3.46608s ~ 1.5s + PHI * (1 << maxPoll), where 1.5s is MAXDIST from ntp.org, it is 1.0 in RFC5905
 	// max-distance option is used as-is without phi*(1<<poll)
@@ -52,6 +49,7 @@
 
 type ntpCollector struct {
 	stratum, leap, rtt, offset, reftime, rootDelay, rootDispersion, sanity typedDesc
+	logger                                                                 log.Logger
 }
 
 func init() {
@@ -62,7 +60,7 @@
 // Default definition of "local" is:
 // - collector.ntp.server address is a loopback address (or collector.ntp.server-is-mine flag is turned on)
 // - the server is reachable with outgoin IP_TTL = 1
-func NewNtpCollector() (Collector, error) {
+func NewNtpCollector(logger log.Logger) (Collector, error) {
 	ipaddr := net.ParseIP(*ntpServer)
 	if !*ntpServerIsLocal && (ipaddr == nil || !ipaddr.IsLoopback()) {
 		return nil, fmt.Errorf("only IP address of local NTP server is valid for --collector.ntp.server")
@@ -73,7 +71,7 @@
 	}
 
 	if *ntpOffsetTolerance < 0 {
-		return nil, fmt.Errorf("Offset tolerance must be non-negative")
+		return nil, fmt.Errorf("offset tolerance must be non-negative")
 	}
 
 	return &ntpCollector{
@@ -117,6 +115,7 @@
 			"NTPD sanity according to RFC5905 heuristics and configured limits.",
 			nil, nil,
 		), prometheus.GaugeValue},
+		logger: logger,
 	}, nil
 }
 
@@ -127,7 +126,7 @@
 		Timeout: time.Second, // default `ntpdate` timeout
 	})
 	if err != nil {
-		return fmt.Errorf("couldn't get SNTP reply: %s", err)
+		return fmt.Errorf("couldn't get SNTP reply: %w", err)
 	}
 
 	ch <- c.stratum.mustNewConstMetric(float64(resp.Stratum))
