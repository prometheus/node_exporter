--- conflicted
+++ resolved
@@ -11,29 +11,23 @@
 // See the License for the specific language governing permissions and
 // limitations under the License.
 
-<<<<<<< HEAD
-=======
 //go:build !nowifi
 // +build !nowifi
 
->>>>>>> 20284604
 package collector
 
 import (
 	"encoding/json"
+	"errors"
 	"fmt"
 	"io/ioutil"
 	"os"
 	"path/filepath"
 
-<<<<<<< HEAD
-=======
 	"github.com/go-kit/log"
 	"github.com/go-kit/log/level"
->>>>>>> 20284604
 	"github.com/mdlayher/wifi"
 	"github.com/prometheus/client_golang/prometheus"
-	"github.com/prometheus/common/log"
 	"gopkg.in/alecthomas/kingpin.v2"
 )
 
@@ -45,10 +39,14 @@
 	stationInactiveSeconds       *prometheus.Desc
 	stationReceiveBitsPerSecond  *prometheus.Desc
 	stationTransmitBitsPerSecond *prometheus.Desc
+	stationReceiveBytesTotal     *prometheus.Desc
+	stationTransmitBytesTotal    *prometheus.Desc
 	stationSignalDBM             *prometheus.Desc
 	stationTransmitRetriesTotal  *prometheus.Desc
 	stationTransmitFailedTotal   *prometheus.Desc
 	stationBeaconLossTotal       *prometheus.Desc
+
+	logger log.Logger
 }
 
 var (
@@ -70,7 +68,7 @@
 }
 
 // NewWifiCollector returns a new Collector exposing Wifi statistics.
-func NewWifiCollector() (Collector, error) {
+func NewWifiCollector(logger log.Logger) (Collector, error) {
 	const (
 		subsystem = "wifi"
 	)
@@ -122,6 +120,20 @@
 			nil,
 		),
 
+		stationReceiveBytesTotal: prometheus.NewDesc(
+			prometheus.BuildFQName(namespace, subsystem, "station_receive_bytes_total"),
+			"The total number of bytes received by a WiFi station.",
+			labels,
+			nil,
+		),
+
+		stationTransmitBytesTotal: prometheus.NewDesc(
+			prometheus.BuildFQName(namespace, subsystem, "station_transmit_bytes_total"),
+			"The total number of bytes transmitted by a WiFi station.",
+			labels,
+			nil,
+		),
+
 		stationSignalDBM: prometheus.NewDesc(
 			prometheus.BuildFQName(namespace, subsystem, "station_signal_dbm"),
 			"The current WiFi signal strength, in decibel-milliwatts (dBm).",
@@ -149,6 +161,7 @@
 			labels,
 			nil,
 		),
+		logger: logger,
 	}, nil
 }
 
@@ -156,22 +169,22 @@
 	stat, err := newWifiStater(*collectorWifi)
 	if err != nil {
 		// Cannot access wifi metrics, report no error.
-		if os.IsNotExist(err) {
-			log.Debug("wifi collector metrics are not available for this system")
-			return nil
+		if errors.Is(err, os.ErrNotExist) {
+			level.Debug(c.logger).Log("msg", "wifi collector metrics are not available for this system")
+			return ErrNoData
 		}
-		if os.IsPermission(err) {
-			log.Debug("wifi collector got permission denied when accessing metrics")
-			return nil
+		if errors.Is(err, os.ErrPermission) {
+			level.Debug(c.logger).Log("msg", "wifi collector got permission denied when accessing metrics")
+			return ErrNoData
 		}
 
-		return fmt.Errorf("failed to access wifi data: %v", err)
+		return fmt.Errorf("failed to access wifi data: %w", err)
 	}
 	defer stat.Close()
 
 	ifis, err := stat.Interfaces()
 	if err != nil {
-		return fmt.Errorf("failed to retrieve wifi interfaces: %v", err)
+		return fmt.Errorf("failed to retrieve wifi interfaces: %w", err)
 	}
 
 	for _, ifi := range ifis {
@@ -180,7 +193,7 @@
 			continue
 		}
 
-		log.Debugf("probing wifi device %q with type %q", ifi.Name, ifi.Type)
+		level.Debug(c.logger).Log("msg", "probing wifi device with type", "wifi", ifi.Name, "type", ifi.Type)
 
 		ch <- prometheus.MustNewConstMetric(
 			c.interfaceFrequencyHertz,
@@ -190,15 +203,15 @@
 		)
 
 		// When a statistic is not available for a given interface, package wifi
-		// returns an error compatible with os.IsNotExist.  We leverage this to
-		// only export metrics which are actually valid for given interface types.
+		// returns a os.ErrNotExist error.  We leverage this to only export
+		// metrics which are actually valid for given interface types.
 
 		bss, err := stat.BSS(ifi)
 		switch {
 		case err == nil:
 			c.updateBSSStats(ch, ifi.Name, bss)
-		case os.IsNotExist(err):
-			log.Debugf("BSS information not found for wifi device %q", ifi.Name)
+		case errors.Is(err, os.ErrNotExist):
+			level.Debug(c.logger).Log("msg", "BSS information not found for wifi device", "name", ifi.Name)
 		default:
 			return fmt.Errorf("failed to retrieve BSS for device %s: %v",
 				ifi.Name, err)
@@ -210,8 +223,8 @@
 			for _, station := range stations {
 				c.updateStationStats(ch, ifi.Name, station)
 			}
-		case os.IsNotExist(err):
-			log.Debugf("station information not found for wifi device %q", ifi.Name)
+		case errors.Is(err, os.ErrNotExist):
+			level.Debug(c.logger).Log("msg", "station information not found for wifi device", "name", ifi.Name)
 		default:
 			return fmt.Errorf("failed to retrieve station info for device %q: %v",
 				ifi.Name, err)
@@ -263,6 +276,22 @@
 		c.stationTransmitBitsPerSecond,
 		prometheus.GaugeValue,
 		float64(info.TransmitBitrate),
+		device,
+		info.HardwareAddr.String(),
+	)
+
+	ch <- prometheus.MustNewConstMetric(
+		c.stationReceiveBytesTotal,
+		prometheus.CounterValue,
+		float64(info.ReceivedBytes),
+		device,
+		info.HardwareAddr.String(),
+	)
+
+	ch <- prometheus.MustNewConstMetric(
+		c.stationTransmitBytesTotal,
+		prometheus.CounterValue,
+		float64(info.TransmittedBytes),
 		device,
 		info.HardwareAddr.String(),
 	)
