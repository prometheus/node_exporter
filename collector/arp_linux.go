--- conflicted
+++ resolved
@@ -19,13 +19,8 @@
 import (
 	"errors"
 	"fmt"
-<<<<<<< HEAD
-
-=======
 	"net"
 
-	"github.com/alecthomas/kingpin/v2"
->>>>>>> e8c5110a
 	"github.com/go-kit/log"
 	"github.com/jsimonetti/rtnetlink"
 	"github.com/prometheus/client_golang/prometheus"
@@ -33,20 +28,12 @@
 	"golang.org/x/sys/unix"
 )
 
-<<<<<<< HEAD
-=======
-var (
-	arpDeviceInclude = kingpin.Flag("collector.arp.device-include", "Regexp of arp devices to include (mutually exclusive to device-exclude).").String()
-	arpDeviceExclude = kingpin.Flag("collector.arp.device-exclude", "Regexp of arp devices to exclude (mutually exclusive to device-include).").String()
-	arpNetlink       = kingpin.Flag("collector.arp.netlink", "Use netlink to gather stats instead of /proc/net/arp.").Default("true").Bool()
-)
-
->>>>>>> e8c5110a
 type arpCollector struct {
 	fs           procfs.FS
 	deviceFilter deviceFilter
 	entries      *prometheus.Desc
 	logger       log.Logger
+	config       NodeCollectorConfig
 }
 
 func init() {
@@ -56,6 +43,7 @@
 type ArpConfig struct {
 	DeviceInclude *string
 	DeviceExclude *string
+	Netlink       *bool
 }
 
 // NewARPCollector returns a new Collector exposing ARP stats.
@@ -131,7 +119,7 @@
 func (c *arpCollector) Update(ch chan<- prometheus.Metric) error {
 	var enumeratedEntry map[string]uint32
 
-	if *arpNetlink {
+	if *c.config.Arp.Netlink {
 		var err error
 
 		enumeratedEntry, err = getTotalArpEntriesRTNL()
