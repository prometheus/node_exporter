--- conflicted
+++ resolved
@@ -41,55 +41,40 @@
 	config       NodeCollectorConfig
 }
 
-<<<<<<< HEAD
-=======
-var (
-	collectorQdisc                 = kingpin.Flag("collector.qdisc.fixtures", "test fixtures to use for qdisc collector end-to-end testing").Default("").String()
-	collectorQdiscDeviceInclude    = kingpin.Flag("collector.qdisc.device-include", "Regexp of qdisc devices to include (mutually exclusive to device-exclude).").String()
-	oldCollectorQdiskDeviceInclude = kingpin.Flag("collector.qdisk.device-include", "DEPRECATED: Use collector.qdisc.device-include").Hidden().String()
-	collectorQdiscDeviceExclude    = kingpin.Flag("collector.qdisc.device-exclude", "Regexp of qdisc devices to exclude (mutually exclusive to device-include).").String()
-	oldCollectorQdiskDeviceExclude = kingpin.Flag("collector.qdisk.device-exclude", "DEPRECATED: Use collector.qdisc.device-exclude").Hidden().String()
-)
-
->>>>>>> e8c5110a
 func init() {
 	registerCollector("qdisc", defaultDisabled, NewQdiscStatCollector)
 }
 
 type QdiscConfig struct {
-	Fixtures      *string
-	DeviceInclude *string
-	DeviceExclude *string
+	Fixtures         *string
+	DeviceInclude    *string
+	OldDeviceInclude *string
+	DeviceExclude    *string
+	OldDeviceExclude *string
 }
 
 // NewQdiscStatCollector returns a new Collector exposing queuing discipline statistics.
-<<<<<<< HEAD
 func NewQdiscStatCollector(config NodeCollectorConfig, logger log.Logger) (Collector, error) {
-	if *config.Qdisc.DeviceExclude != "" && *config.Qdisc.DeviceInclude != "" {
-		return nil, fmt.Errorf("collector.qdisk.device-include and collector.qdisk.device-exclude are mutaly exclusive")
-=======
-func NewQdiscStatCollector(logger log.Logger) (Collector, error) {
-	if *oldCollectorQdiskDeviceInclude != "" {
-		if *collectorQdiscDeviceInclude == "" {
+	if *config.Qdisc.OldDeviceInclude != "" {
+		if *config.Qdisc.DeviceInclude == "" {
 			level.Warn(logger).Log("msg", "--collector.qdisk.device-include is DEPRECATED and will be removed in 2.0.0, use --collector.qdisc.device-include")
-			*collectorQdiscDeviceInclude = *oldCollectorQdiskDeviceInclude
+			*config.Qdisc.DeviceInclude = *config.Qdisc.OldDeviceInclude
 		} else {
 			return nil, fmt.Errorf("--collector.qdisk.device-include and --collector.qdisc.device-include are mutually exclusive")
 		}
 	}
 
-	if *oldCollectorQdiskDeviceExclude != "" {
-		if *collectorQdiscDeviceExclude == "" {
+	if *config.Qdisc.OldDeviceExclude != "" {
+		if *config.Qdisc.DeviceExclude == "" {
 			level.Warn(logger).Log("msg", "--collector.qdisk.device-exclude is DEPRECATED and will be removed in 2.0.0, use --collector.qdisc.device-exclude")
-			*collectorQdiscDeviceExclude = *oldCollectorQdiskDeviceExclude
+			*config.Qdisc.DeviceExclude = *config.Qdisc.OldDeviceExclude
 		} else {
 			return nil, fmt.Errorf("--collector.qdisk.device-exclude and --collector.qdisc.device-exclude are mutually exclusive")
 		}
 	}
 
-	if *collectorQdiscDeviceExclude != "" && *collectorQdiscDeviceInclude != "" {
+	if *config.Qdisc.DeviceInclude != "" && *config.Qdisc.DeviceExclude != "" {
 		return nil, fmt.Errorf("collector.qdisc.device-include and collector.qdisc.device-exclude are mutaly exclusive")
->>>>>>> e8c5110a
 	}
 
 	return &qdiscStatCollector{
@@ -129,12 +114,8 @@
 			[]string{"device", "kind"}, nil,
 		), prometheus.GaugeValue},
 		logger:       logger,
-<<<<<<< HEAD
-		deviceFilter: newDeviceFilter(*config.Qdisc.DeviceExclude, *config.Qdisc.DeviceExclude),
+		deviceFilter: newDeviceFilter(*config.Qdisc.OldDeviceExclude, *config.Qdisc.DeviceInclude),
 		config:       config,
-=======
-		deviceFilter: newDeviceFilter(*collectorQdiscDeviceExclude, *collectorQdiscDeviceInclude),
->>>>>>> e8c5110a
 	}, nil
 }
 
