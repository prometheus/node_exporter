--- conflicted
+++ resolved
@@ -126,55 +126,6 @@
 			ch <- prometheus.MustNewConstMetric(c.cpuFreqMax, prometheus.GaugeValue, float64(value)*1000.0, cpuNum)
 		}
 
-<<<<<<< HEAD
-		if _, err := os.Stat(filepath.Join(cpu, "thermal_throttle")); os.IsNotExist(err) {
-			log.Debugf("CPU %v is missing thermal_throttle", cpu)
-			continue
-		}
-		if value, err = readUintFromFile(filepath.Join(cpu, "thermal_throttle", "core_throttle_count")); err != nil {
-			return err
-		}
-		ch <- prometheus.MustNewConstMetric(c.cpuCoreThrottle, prometheus.CounterValue, float64(value), cpuname)
-	}
-
-	nodes, err := filepath.Glob(sysFilePath("bus/node/devices/node[0-9]*"))
-	if err != nil {
-		return err
-	}
-
-	// package / NUMA node loop
-	for _, node := range nodes {
-		if _, err := os.Stat(filepath.Join(node, "cpulist")); os.IsNotExist(err) {
-			log.Debugf("NUMA node %v is missing cpulist", node)
-			continue
-		}
-		cpulist, err := ioutil.ReadFile(filepath.Join(node, "cpulist"))
-		if err != nil {
-			log.Debugf("could not read cpulist of NUMA node %v", node)
-			return err
-		}
-		// cpulist example of one package/node with HT: "0-11,24-35"
-		line := strings.Split(string(cpulist), "\n")[0]
-		if line == "" {
-			// Skip processor-less (memory-only) NUMA nodes.
-			// E.g. RAM expansion with Intel Optane Drive(s) using
-			// Intel Memory Drive Technology (IMDT).
-			log.Debugf("skipping processor-less (memory-only) NUMA node %v", node)
-			continue
-		}
-		firstCPU := strings.FieldsFunc(line, func(r rune) bool {
-			return r == '-' || r == ','
-		})[0]
-		if _, err := os.Stat(filepath.Join(node, "cpu"+firstCPU, "thermal_throttle", "package_throttle_count")); os.IsNotExist(err) {
-			log.Debugf("Node %v CPU %v is missing package_throttle", node, firstCPU)
-			continue
-		}
-		if value, err = readUintFromFile(filepath.Join(node, "cpu"+firstCPU, "thermal_throttle", "package_throttle_count")); err != nil {
-			return err
-		}
-		nodeno := digitRegexp.FindAllString(node, 1)[0]
-		ch <- prometheus.MustNewConstMetric(c.cpuPackageThrottle, prometheus.CounterValue, float64(value), nodeno)
-=======
 		// See
 		// https://www.kernel.org/doc/Documentation/x86/topology.txt
 		// https://www.kernel.org/doc/Documentation/cputopology.txt
@@ -220,7 +171,6 @@
 				log.Debugf("CPU %v is missing package_throttle_count", cpu)
 			}
 		}
->>>>>>> d42bd70f
 	}
 
 	for physicalPackageID, packageThrottleCount := range packageThrottles {
