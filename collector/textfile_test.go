// Copyright 2015 The Prometheus Authors
// Licensed under the Apache License, Version 2.0 (the "License");
// you may not use this file except in compliance with the License.
// You may obtain a copy of the License at
//
// http://www.apache.org/licenses/LICENSE-2.0
//
// Unless required by applicable law or agreed to in writing, software
// distributed under the License is distributed on an "AS IS" BASIS,
// WITHOUT WARRANTIES OR CONDITIONS OF ANY KIND, either express or implied.
// See the License for the specific language governing permissions and
// limitations under the License.

package collector

import (
	"fmt"
	"io/ioutil"
	"net/http"
	"net/http/httptest"
	"testing"

<<<<<<< HEAD
=======
	"github.com/go-kit/log"
>>>>>>> 20284604
	"github.com/prometheus/client_golang/prometheus"
	"github.com/prometheus/client_golang/prometheus/promhttp"
	"github.com/prometheus/common/log"
	kingpin "gopkg.in/alecthomas/kingpin.v2"
)

type collectorAdapter struct {
	Collector
}

// Describe implements the prometheus.Collector interface.
func (a collectorAdapter) Describe(ch chan<- *prometheus.Desc) {
	// We have to send *some* metric in Describe, but we don't know which ones
	// we're going to get, so just send a dummy metric.
	ch <- prometheus.NewDesc("dummy_metric", "Dummy metric.", nil, nil)
}

// Collect implements the prometheus.Collector interface.
func (a collectorAdapter) Collect(ch chan<- prometheus.Metric) {
	err := a.Update(ch)
	if err != nil {
		panic(fmt.Sprintf("failed to update collector: %v", err))
	}
}

func TestTextfileCollector(t *testing.T) {
	tests := []struct {
		path string
		out  string
	}{
		{
			path: "fixtures/textfile/no_metric_files",
			out:  "fixtures/textfile/no_metric_files.out",
		},
		{
			path: "fixtures/textfile/two_metric_files",
			out:  "fixtures/textfile/two_metric_files.out",
		},
		{
			path: "fixtures/textfile/nonexistent_path",
			out:  "fixtures/textfile/nonexistent_path.out",
		},
		{
			path: "fixtures/textfile/client_side_timestamp",
			out:  "fixtures/textfile/client_side_timestamp.out",
		},
		{
			path: "fixtures/textfile/different_metric_types",
			out:  "fixtures/textfile/different_metric_types.out",
		},
		{
			path: "fixtures/textfile/inconsistent_metrics",
			out:  "fixtures/textfile/inconsistent_metrics.out",
		},
		{
			path: "fixtures/textfile/histogram",
			out:  "fixtures/textfile/histogram.out",
		},
		{
			path: "fixtures/textfile/histogram_extra_dimension",
			out:  "fixtures/textfile/histogram_extra_dimension.out",
		},
		{
			path: "fixtures/textfile/summary",
			out:  "fixtures/textfile/summary.out",
		},
		{
			path: "fixtures/textfile/summary_extra_dimension",
			out:  "fixtures/textfile/summary_extra_dimension.out",
		},
		{
			path: "fixtures/textfile/*_extra_dimension",
			out:  "fixtures/textfile/glob_extra_dimension.out",
		},
	}

	for i, test := range tests {
		mtime := 1.0
		c := &textFileCollector{
			path:  test.path,
			mtime: &mtime,
		}

		// Suppress a log message about `nonexistent_path` not existing, this is
		// expected and clutters the test output.
		log.AddFlags(kingpin.CommandLine)
		_, err := kingpin.CommandLine.Parse([]string{"--log.level", "fatal"})
		if err != nil {
			t.Fatal(err)
		}

		registry := prometheus.NewRegistry()
		registry.MustRegister(collectorAdapter{c})

		rw := httptest.NewRecorder()
		promhttp.HandlerFor(registry, promhttp.HandlerOpts{}).ServeHTTP(rw, &http.Request{})
		got := string(rw.Body.String())

		want, err := ioutil.ReadFile(test.out)
		if err != nil {
			t.Fatalf("%d. error reading fixture file %s: %s", i, test.out, err)
		}

		if string(want) != got {
			t.Fatalf("%d.%q want:\n\n%s\n\ngot:\n\n%s", i, test.path, string(want), got)
		}
	}
}<|MERGE_RESOLUTION|>--- conflicted
+++ resolved
@@ -20,14 +20,12 @@
 	"net/http/httptest"
 	"testing"
 
-<<<<<<< HEAD
-=======
 	"github.com/go-kit/log"
->>>>>>> 20284604
 	"github.com/prometheus/client_golang/prometheus"
 	"github.com/prometheus/client_golang/prometheus/promhttp"
-	"github.com/prometheus/common/log"
-	kingpin "gopkg.in/alecthomas/kingpin.v2"
+	"github.com/prometheus/common/promlog"
+	"github.com/prometheus/common/promlog/flag"
+	"gopkg.in/alecthomas/kingpin.v2"
 )
 
 type collectorAdapter struct {
@@ -43,8 +41,7 @@
 
 // Collect implements the prometheus.Collector interface.
 func (a collectorAdapter) Collect(ch chan<- prometheus.Metric) {
-	err := a.Update(ch)
-	if err != nil {
+	if err := a.Update(ch); err != nil {
 		panic(fmt.Sprintf("failed to update collector: %v", err))
 	}
 }
@@ -103,15 +100,16 @@
 	for i, test := range tests {
 		mtime := 1.0
 		c := &textFileCollector{
-			path:  test.path,
-			mtime: &mtime,
+			path:   test.path,
+			mtime:  &mtime,
+			logger: log.NewNopLogger(),
 		}
 
 		// Suppress a log message about `nonexistent_path` not existing, this is
 		// expected and clutters the test output.
-		log.AddFlags(kingpin.CommandLine)
-		_, err := kingpin.CommandLine.Parse([]string{"--log.level", "fatal"})
-		if err != nil {
+		promlogConfig := &promlog.Config{}
+		flag.AddFlags(kingpin.CommandLine, promlogConfig)
+		if _, err := kingpin.CommandLine.Parse([]string{"--log.level", "debug"}); err != nil {
 			t.Fatal(err)
 		}
 
