--- conflicted
+++ resolved
@@ -16,17 +16,8 @@
 GOARCH := $(shell $(GO) env GOARCH)
 GOHOSTARCH := $(shell $(GO) env GOHOSTARCH)
 
-<<<<<<< HEAD
-ifeq ($(BUILD_PROMU),false)
-	PROMU       ?= promu
-else
-	PROMU       ?= $(GOPATH)/bin/promu
-endif
-
-=======
 PROMTOOL    ?= $(GOPATH)/bin/promtool
 PROMU       ?= $(GOPATH)/bin/promu
->>>>>>> d42bd70f
 STATICCHECK ?= $(GOPATH)/bin/staticcheck
 pkgs         = $(shell $(GO) list ./... | grep -v /vendor/)
 
