# Copyright 2015 The Prometheus Authors
# Licensed under the Apache License, Version 2.0 (the "License");
# you may not use this file except in compliance with the License.
# You may obtain a copy of the License at
#
# http://www.apache.org/licenses/LICENSE-2.0
#
# Unless required by applicable law or agreed to in writing, software
# distributed under the License is distributed on an "AS IS" BASIS,
# WITHOUT WARRANTIES OR CONDITIONS OF ANY KIND, either express or implied.
# See the License for the specific language governing permissions and
# limitations under the License.

# Ensure that 'all' is the default target otherwise it will be the first target from Makefile.common.
all::

# Needs to be defined before including Makefile.common to auto-generate targets
DOCKER_ARCHS ?= amd64 armv7 arm64 ppc64le s390x

include Makefile.common

<<<<<<< HEAD
PROMTOOL_VERSION ?= 2.5.0
=======
PROMTOOL_VERSION ?= 2.18.1
>>>>>>> 503e4fc8
PROMTOOL_URL     ?= https://github.com/prometheus/prometheus/releases/download/v$(PROMTOOL_VERSION)/prometheus-$(PROMTOOL_VERSION).$(GO_BUILD_PLATFORM).tar.gz
PROMTOOL         ?= $(FIRST_GOPATH)/bin/promtool

DOCKER_IMAGE_NAME       ?= node-exporter
MACH                    ?= $(shell uname -m)

STATICCHECK_IGNORE =

ifeq ($(GOHOSTOS), linux)
	test-e2e := test-e2e
else
	test-e2e := skip-test-e2e
endif

# Use CGO for non-Linux builds.
ifeq ($(GOOS), linux)
	PROMU_CONF ?= .promu.yml
else
	ifndef GOOS
		ifeq ($(GOHOSTOS), linux)
			PROMU_CONF ?= .promu.yml
		else
			PROMU_CONF ?= .promu-cgo.yml
		endif
	else
		PROMU_CONF ?= .promu-cgo.yml
	endif
endif

PROMU := $(FIRST_GOPATH)/bin/promu --config $(PROMU_CONF)

e2e-out = collector/fixtures/e2e-output.txt
ifeq ($(MACH), ppc64le)
	e2e-out = collector/fixtures/e2e-64k-page-output.txt
endif
ifeq ($(MACH), aarch64)
	e2e-out = collector/fixtures/e2e-64k-page-output.txt
endif

# 64bit -> 32bit mapping for cross-checking. At least for amd64/386, the 64bit CPU can execute 32bit code but not the other way around, so we don't support cross-testing upwards.
cross-test = skip-test-32bit
define goarch_pair
	ifeq ($$(GOHOSTOS),linux)
		ifeq ($$(GOHOSTARCH),$1)
			GOARCH_CROSS = $2
			cross-test = test-32bit
		endif
	endif
endef

# By default, "cross" test with ourselves to cover unknown pairings.
$(eval $(call goarch_pair,amd64,386))
$(eval $(call goarch_pair,mips64,mips))
$(eval $(call goarch_pair,mips64el,mipsel))

all:: vet checkmetrics checkrules common-all $(cross-test) $(test-e2e)

.PHONY: test
test: collector/fixtures/sys/.unpacked
	@echo ">> running tests"
	$(GO) test -short $(test-flags) $(pkgs)

.PHONY: test-32bit
test-32bit: collector/fixtures/sys/.unpacked
	@echo ">> running tests in 32-bit mode"
	@env GOARCH=$(GOARCH_CROSS) $(GO) test $(pkgs)

.PHONY: skip-test-32bit
skip-test-32bit:
	@echo ">> SKIP running tests in 32-bit mode: not supported on $(GOHOSTOS)/$(GOHOSTARCH)"

%/.unpacked: %.ttar
	@echo ">> extracting fixtures"
	if [ -d $(dir $@) ] ; then rm -r $(dir $@) ; fi
	./ttar -C $(dir $*) -x -f $*.ttar
	touch $@

update_fixtures:
	rm -vf collector/fixtures/sys/.unpacked
	./ttar -C collector/fixtures -c -f collector/fixtures/sys.ttar sys

.PHONY: test-e2e
test-e2e: build collector/fixtures/sys/.unpacked
	@echo ">> running end-to-end tests"
	./end-to-end-test.sh

.PHONY: skip-test-e2e
skip-test-e2e:
	@echo ">> SKIP running end-to-end tests on $(GOHOSTOS)"

.PHONY: checkmetrics
checkmetrics: $(PROMTOOL)
	@echo ">> checking metrics for correctness"
	./checkmetrics.sh $(PROMTOOL) $(e2e-out)

.PHONY: checkrules
checkrules: $(PROMTOOL)
	@echo ">> checking rules for correctness"
	find . -name "*rules*.yml" | xargs -I {} $(PROMTOOL) check rules {}

.PHONY: test-docker
test-docker:
	@echo ">> testing docker image"
	./test_image.sh "$(DOCKER_REPO)/$(DOCKER_IMAGE_NAME)-linux-amd64:$(DOCKER_IMAGE_TAG)" 9100

.PHONY: promtool
promtool: $(PROMTOOL)

<<<<<<< HEAD
.PHONY: promtool
promtool: $(PROMTOOL)

.PHONY: $(PROMTOOL)
$(PROMTOOL):
	$(eval PROMTOOL_TMP := $(shell mktemp -d))
	curl -s -L $(PROMTOOL_URL) | tar -xvzf - -C $(PROMTOOL_TMP)
	mkdir -p $(FIRST_GOPATH)/bin
	cp $(PROMTOOL_TMP)/prometheus-$(PROMTOOL_VERSION).$(GO_BUILD_PLATFORM)/promtool $(FIRST_GOPATH)/bin/promtool
	rm -r $(PROMTOOL_TMP)
=======
$(PROMTOOL):
	mkdir -p $(FIRST_GOPATH)/bin
	curl -fsS -L $(PROMTOOL_URL) | tar -xvzf - -C $(FIRST_GOPATH)/bin --no-anchored --strip 1 promtool
>>>>>>> 503e4fc8
<|MERGE_RESOLUTION|>--- conflicted
+++ resolved
@@ -17,13 +17,11 @@
 # Needs to be defined before including Makefile.common to auto-generate targets
 DOCKER_ARCHS ?= amd64 armv7 arm64 ppc64le s390x
 
-include Makefile.common
+PROMTOOL_VERSION ?= 2.5.0
+PROMTOOL_URL     ?= https://github.com/prometheus/prometheus/releases/download/v$(PROMTOOL_VERSION)/prometheus-$(PROMTOOL_VERSION).$(GO_BUILD_PLATFORM).tar.gz
+PROMTOOL         ?= $(FIRST_GOPATH)/bin/promtool
 
-<<<<<<< HEAD
-PROMTOOL_VERSION ?= 2.5.0
-=======
 PROMTOOL_VERSION ?= 2.18.1
->>>>>>> 503e4fc8
 PROMTOOL_URL     ?= https://github.com/prometheus/prometheus/releases/download/v$(PROMTOOL_VERSION)/prometheus-$(PROMTOOL_VERSION).$(GO_BUILD_PLATFORM).tar.gz
 PROMTOOL         ?= $(FIRST_GOPATH)/bin/promtool
 
@@ -132,10 +130,6 @@
 .PHONY: promtool
 promtool: $(PROMTOOL)
 
-<<<<<<< HEAD
-.PHONY: promtool
-promtool: $(PROMTOOL)
-
 .PHONY: $(PROMTOOL)
 $(PROMTOOL):
 	$(eval PROMTOOL_TMP := $(shell mktemp -d))
@@ -143,8 +137,3 @@
 	mkdir -p $(FIRST_GOPATH)/bin
 	cp $(PROMTOOL_TMP)/prometheus-$(PROMTOOL_VERSION).$(GO_BUILD_PLATFORM)/promtool $(FIRST_GOPATH)/bin/promtool
 	rm -r $(PROMTOOL_TMP)
-=======
-$(PROMTOOL):
-	mkdir -p $(FIRST_GOPATH)/bin
-	curl -fsS -L $(PROMTOOL_URL) | tar -xvzf - -C $(FIRST_GOPATH)/bin --no-anchored --strip 1 promtool
->>>>>>> 503e4fc8
